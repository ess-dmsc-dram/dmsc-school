--- conflicted
+++ resolved
@@ -197,17 +197,6 @@
    "outputs": [],
    "source": [
     "import numpy as np\n",
-<<<<<<< HEAD
-    "\n",
-    "fraction_left = np.exp(-0.35 * 1)\n",
-    "print(\"scattering probability\", 1 - fraction_left)\n",
-    "print(\"single scattering probability\", (1 - fraction_left) * fraction_left)\n",
-    "print(\"double scattering probability\", (1 - fraction_left) ** 2 * fraction_left)\n",
-    "print(\n",
-    "    \"single to multiple scattering probability \",\n",
-    "    (1 - fraction_left) * fraction_left / (1 - fraction_left),\n",
-    ")"
-=======
     "fraction_left = np.exp(-0.35*1.0) # 1 cm\n",
     "fraction_scattered = 1 - fraction_left \n",
     "print(f\"scattering probability {100*fraction_scattered:.1f} %\")\n",
@@ -233,7 +222,6 @@
    "outputs": [],
    "source": [
     "quiz.question_1()"
->>>>>>> 8e536179
    ]
   },
   {
@@ -492,12 +480,7 @@
    },
    "outputs": [],
    "source": [
-<<<<<<< HEAD
-    "# answer\n",
-    "print(\"delta t/t\", (1.0453e5 - 1.0173e5) / (0.5 * (1.0453e5 + 1.0173e5)) * 100, \"%\")"
-=======
     "print(\"delta t/t\", (1.0453E5 - 1.0173E5)/(0.5*(1.0453E5 + 1.0173E5))*100, \"%\")"
->>>>>>> 8e536179
    ]
   },
   {
@@ -761,10 +744,6 @@
    },
    "outputs": [],
    "source": [
-<<<<<<< HEAD
-    "# simple answer, to be used to skip this question (also sets position, next question)\n",
-    "# make_powder_instrument.add_chopper(instrument)"
-=======
     "instrument.available_components(\"optics\")\n",
     "instrument.component_help(\"DiskChopper\")"
    ]
@@ -802,7 +781,6 @@
     "\n",
     "# If low on time, its possible to add the calculations and choppper component, solving question 7 and 8. Only run one of the two functions.\n",
     "#make_powder_instrument.add_chopper(instrument)"
->>>>>>> 8e536179
    ]
   },
   {
@@ -881,12 +859,6 @@
    },
    "outputs": [],
    "source": [
-<<<<<<< HEAD
-    "# Answer: Adding the chopper manually\n",
-    "make_powder_instrument.add_chopper_calculations(instrument)\n",
-    "\n",
-=======
->>>>>>> 8e536179
     "chopper = instrument.add_component(\"chopper\", \"DiskChopper\", after=\"feeder\")\n",
     "chopper.theta_0 = 7.0\n",
     "chopper.nslit = 1\n",
@@ -1238,14 +1210,8 @@
    },
    "outputs": [],
    "source": [
-<<<<<<< HEAD
-    "instrument.set_parameters(\n",
-    "    sample_choice='\"sample_Si\"', l_min=0.5, l_max=4.0, detector_height=1.5\n",
-    ")"
-=======
     "instrument.set_parameters(sample_choice='\"sample_Si\"', l_min=0.5, l_max=4.0, detector_height=1.5)\n",
     "instrument.settings(output_path=\"sample_Si_quick\")"
->>>>>>> 8e536179
    ]
   },
   {
@@ -1462,14 +1428,7 @@
    },
    "outputs": [],
    "source": [
-<<<<<<< HEAD
-    "# Set frequency multiplier to 3 for high resolution\n",
-    "instrument.set_parameters(\n",
-    "    sample_choice='\"sample_Si\"', frequency_multiplier=3, detector_height=1.5\n",
-    ")\n",
-=======
     "instrument.set_parameters(sample_choice='\"sample_Si\"', frequency_multiplier=3, detector_height=1.5)\n",
->>>>>>> 8e536179
     "instrument.settings(output_path=\"output_sample_Si\")"
    ]
   },
