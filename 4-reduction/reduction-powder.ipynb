{
 "cells": [
  {
   "cell_type": "markdown",
   "id": "403b137b-6d4c-4d44-8a36-45c3380e74b1",
   "metadata": {
    "editable": true,
    "slideshow": {
     "slide_type": ""
    },
    "tags": []
   },
   "source": [
    "# Powder diffraction data reduction\n",
    "\n",
    "This notebook will guide you through the data reduction for the powder diffraction experiment that you simulated with McStas yesterday.\n",
    "\n",
    "The following is a basic outline of what this notebook will cover:\n",
    "\n",
    "- Loading the NeXus files that contain the data\n",
    "- Inspect/visualize the data contents\n",
    "- How to convert the raw event `time-of-arrival` coordinate to something more useful ($\\lambda$, $d$, ...)\n",
    "- Improve the estimate of neutron `time-of-flight`\n",
    "- Save the reduced data to disk, in a state that is ready for analysis/fitting."
   ]
  },
  {
   "cell_type": "code",
   "execution_count": null,
   "id": "0bfa10eb-2a03-4672-802d-9d8f5620c9c5",
   "metadata": {
    "editable": true,
    "slideshow": {
     "slide_type": ""
    },
    "tags": []
   },
   "outputs": [],
   "source": [
    "import numpy as np\n",
    "import scipp as sc\n",
    "import plopp as pp\n",
    "import utils"
   ]
  },
  {
   "cell_type": "markdown",
   "id": "2319763f-3ef7-411b-8bf9-3d9635b314dd",
   "metadata": {
    "editable": true,
    "slideshow": {
     "slide_type": ""
    },
    "tags": []
   },
   "source": [
    "## Process the run with a Si sample\n",
    "\n",
    "### Load the NeXus file data"
   ]
  },
  {
   "cell_type": "code",
   "execution_count": null,
   "id": "6aff8748-d983-4dca-9330-1acaffc676d0",
   "metadata": {
    "editable": true,
    "slideshow": {
     "slide_type": ""
    },
    "tags": []
   },
   "outputs": [],
   "source": [
    "folder = \"../3-mcstas/powder_Si_high_resolution\"\n",
    "\n",
    "sample_si = utils.load_powder(folder)"
   ]
  },
  {
   "cell_type": "markdown",
   "id": "82e79171-532d-45c9-953d-fadac3d1e963",
   "metadata": {
    "editable": true,
    "slideshow": {
     "slide_type": ""
    },
    "tags": []
   },
   "source": [
    "The first way to inspect the data is to view the HTML representation of the loaded object.\n",
    "\n",
    "Try to explore what is inside the data, and familiarize yourself with the different sections (`Dimensions`, `Coordinates`, `Data`)."
   ]
  },
  {
   "cell_type": "code",
   "execution_count": null,
   "id": "bf4e4857-739c-4d6d-94bc-14b6e2fd3da7",
   "metadata": {
    "editable": true,
    "slideshow": {
     "slide_type": ""
    },
    "tags": []
   },
   "outputs": [],
   "source": [
    "sample_si"
   ]
  },
  {
   "cell_type": "markdown",
   "id": "d337b0c8-9836-4338-80c2-6a4155c816e2",
   "metadata": {
    "editable": true,
    "slideshow": {
     "slide_type": ""
    },
    "tags": []
   },
   "source": [
    "### Visualize the data\n",
    "\n",
    "Here is a 2D visualization of the neutron counts, histogrammed along the `x` and `toa`dimensions:"
   ]
  },
  {
   "cell_type": "code",
   "execution_count": null,
   "id": "31ef1533-c991-40bc-a840-9713e5b132cb",
   "metadata": {
    "editable": true,
    "slideshow": {
     "slide_type": ""
    },
    "tags": []
   },
   "outputs": [],
   "source": [
    "sample_si.hist(x=200, toa=200).plot(norm=\"log\", vmin=1.0e-2)"
   ]
  },
  {
   "cell_type": "markdown",
   "id": "880f08ad-c59f-47fe-a648-a13b65973bf2",
   "metadata": {},
   "source": [
    "We can also visualize the events in 3D, which show the shape of the detector panels:"
   ]
  },
  {
   "cell_type": "code",
   "execution_count": null,
   "id": "ea7a8821-a08b-4d57-be74-c3d1c636f8aa",
   "metadata": {},
   "outputs": [],
   "source": [
    "pp.scatter3d(sample_si[::10], pos='position', cbar=True, vmin=0.01, pixel_size=0.07)"
   ]
  },
  {
   "cell_type": "markdown",
   "id": "6e377969-cae6-44f3-a5cf-11c0df008e11",
   "metadata": {
    "editable": true,
    "slideshow": {
     "slide_type": ""
    },
    "tags": []
   },
   "source": [
    "### Coordinate transformations\n",
    "\n",
    "The first step of this data reduction workflow is to convert the raw event coordinates (position, time-of-flight) to something physically meaningful such as wavelength ($\\lambda$) or d-spacing ($d$).\n",
    "\n",
    "Scipp has a dedicated method for this called `transform_coords` (see docs [here](https://scipp.github.io/scippneutron/user-guide/coordinate-transformations.html)).\n",
    "\n",
    "We begin with a standard graph which describes how to compute e.g. the wavelength from the other coordinates in the raw data."
   ]
  },
  {
   "cell_type": "code",
   "execution_count": null,
   "id": "5b4e0704-015c-47a1-a591-b9685eee9072",
   "metadata": {
    "editable": true,
    "slideshow": {
     "slide_type": ""
    },
    "tags": []
   },
   "outputs": [],
   "source": [
    "from scippneutron.conversion.graph.beamline import beamline\n",
    "from scippneutron.conversion.graph.tof import kinematic\n",
    "\n",
    "graph = {**beamline(scatter=True), **kinematic(\"tof\")}\n",
    "\n",
    "def compute_tof(toa, time_origin):\n",
    "    return toa - time_origin\n",
    "\n",
    "graph['tof'] = compute_tof\n",
    "sc.show_graph(graph, simplified=True)"
   ]
  },
  {
   "cell_type": "markdown",
   "id": "e2ed91bc-43f8-424c-b84b-fadbfb2b106a",
   "metadata": {
    "editable": true,
    "slideshow": {
     "slide_type": ""
    },
    "tags": []
   },
   "source": [
    "To compute the wavelength of all the events, we simply call `transform_coords` on our loaded data,\n",
    "requesting the name of the coordinate we want in the output (`\"wavelength\"`),\n",
    "as well as providing it the graph to be used to compute it (i.e. the one we defined just above).\n",
    "\n",
    "This yields"
   ]
  },
  {
   "cell_type": "code",
   "execution_count": null,
   "id": "2c013a72-4006-472a-8f45-f63187adae19",
   "metadata": {
    "editable": true,
    "slideshow": {
     "slide_type": ""
    },
    "tags": []
   },
   "outputs": [],
   "source": [
    "si_wav = sample_si.transform_coords([\"wavelength\", \"two_theta\"], graph=graph)\n",
    "si_wav"
   ]
  },
  {
   "cell_type": "markdown",
   "id": "13ac3430-4024-4354-9f4c-cea499c4dca2",
   "metadata": {
    "editable": true,
    "slideshow": {
     "slide_type": ""
    },
    "tags": []
   },
   "source": [
    "The result has a `wavelength` coordinate. We can also plot the result:"
   ]
  },
  {
   "cell_type": "code",
   "execution_count": null,
   "id": "1a05518c-7537-4cf2-89f2-781af5257ee2",
   "metadata": {
    "editable": true,
    "slideshow": {
     "slide_type": ""
    },
    "tags": []
   },
   "outputs": [],
   "source": [
    "si_wav.hist(two_theta=120, wavelength=200).plot(norm='log', vmin=1.0e-3)"
   ]
  },
  {
   "cell_type": "markdown",
   "id": "2f24c81d-09ce-47fb-ab85-373f2a38facb",
   "metadata": {
    "editable": true,
    "slideshow": {
     "slide_type": ""
    },
    "tags": []
   },
   "source": [
    "### Exercise 1: convert raw data to d-spacing\n",
    "\n",
    "Instead of wavelength as in the example above,\n",
    "the task is now to convert the raw data to interplanar lattice spacing $d$.\n",
    "\n",
    "The transformation graph is missing the computation for $d$ so you will have to add it in yourself.\n",
    "As a reminder, $d$ is computed as follows\n",
    "\n",
    "$$d = \\frac{\\lambda}{2 \\sin \\theta}$$\n",
    "\n",
    "You have to:\n",
    "\n",
    "- create a function that computes $d$\n",
    "- add it to the graph with name \"dspacing\"\n",
    "- call `transform_coords` using the new graph\n",
    "\n",
    "Note that the graph already contains the necessary components to compute the scattering angle $2 \\theta$ (called `two_theta` in code)."
   ]
  },
  {
   "cell_type": "markdown",
   "id": "064ea76d-0138-4629-8d8a-71520192933c",
   "metadata": {
    "editable": true,
    "slideshow": {
     "slide_type": ""
    },
    "tags": []
   },
   "source": [
    "**Solution:**"
   ]
  },
  {
   "cell_type": "code",
   "execution_count": null,
   "id": "f4b5288c-8194-43ea-b375-e25d8a67a3c0",
   "metadata": {
    "editable": true,
    "slideshow": {
     "slide_type": ""
    },
    "tags": [
     "hide-cell",
     "solution"
    ]
   },
   "outputs": [],
   "source": [
    "def compute_d(two_theta, wavelength):\n",
    "    return wavelength / (2 * sc.sin(two_theta / 2))\n",
    "\n",
    "\n",
    "graph[\"dspacing\"] = compute_d\n",
    "\n",
    "# Show the updated graph\n",
    "display(sc.show_graph(graph, simplified=True))\n",
    "\n",
    "# Run the coordinate transformation\n",
    "si_dspacing = sample_si.transform_coords(\"dspacing\", graph=graph)\n",
    "si_dspacing"
   ]
  },
  {
   "cell_type": "markdown",
   "id": "6334deda-d505-40c9-8fb7-25f1fdda6054",
   "metadata": {
    "editable": true,
    "slideshow": {
     "slide_type": ""
    },
    "tags": []
   },
   "source": [
    "### Histogram the data in d-spacing\n",
    "\n",
    "The final step in processing the sample run is to histogram the data into $d$ bins."
   ]
  },
  {
   "cell_type": "code",
   "execution_count": null,
   "id": "d340cc55-630d-4665-91be-4c2cb79c1d2f",
   "metadata": {},
   "outputs": [],
   "source": [
    "dbins = sc.linspace('dspacing', 0.5, 2.5, 201, unit='angstrom')\n",
    "\n",
    "si_dspacing_hist = si_dspacing.hist(two_theta=120, dspacing=dbins)\n",
    "si_dspacing_hist.plot(norm='log', vmin=1.0e-3)"
   ]
  },
  {
   "cell_type": "code",
   "execution_count": null,
   "id": "5a24ed62-9363-4f4b-b13c-51147b6fa342",
   "metadata": {},
   "outputs": [],
   "source": [
    "si_dspacing_hist.sum('two_theta').plot()"
   ]
  },
  {
   "cell_type": "markdown",
   "id": "a4ba424c-05f1-436d-be55-25c7736b9ade",
   "metadata": {
    "editable": true,
    "slideshow": {
     "slide_type": ""
    },
    "tags": []
   },
   "source": [
    "## Exercise 2: Correct the time-of-flight\n",
    "\n",
    "### Time-of-flight at a long-pulsed source\n",
    "\n",
    "The time-of-flight of a neutron is typically not known from experimental measurements.\n",
    "The only two parameters that we are able to record are usually the time at which the pulse was emitted (named `time_origin` in our dataset),\n",
    "and the timestamp when a neutron was detected by a detector pixel (named `toa`, standing for time-of-arrival).\n",
    "\n",
    "The difference between these two times is commonly used to compute an approximate time-of-flight.\n",
    "This approximation performs well at neutron sources with a short pulse,\n",
    "where it is satisfactory to assume that all neutrons left the source at the same time.\n",
    "\n",
    "At a long-pulsed source (lasting a few milliseconds) such as ESS, with high-precision instruments,\n",
    "this approximation is no longer valid.\n",
    "\n",
    "This is in fact the reason why in the $2\\theta$ vs d-spacing plot, the bright lines appear curved while they should in reality be vertical.\n",
    "\n",
    "In the following exercise, we will add a correction to our time-of-flight computation to improve our results.\n",
    "\n",
    "### Finding a new time-distance origin\n",
    "\n",
    "One way to look at the problem is to visualize the paths of each neutron that made it to the detector,\n",
    "on a time-distance diagram.\n",
    "\n",
    "The neutrons begin at the source (bottom left), travel along the guide, go through the chopper,\n",
    "and finally arrive at the detectors (top)."
   ]
  },
  {
   "cell_type": "code",
   "execution_count": null,
   "id": "bf31308f-c1a4-4f56-be94-2ab615dc7f4d",
   "metadata": {},
   "outputs": [],
   "source": [
    "from powder_utils import time_distance_diagram\n",
    "\n",
    "time_distance_diagram(si_wav)"
   ]
  },
  {
   "cell_type": "markdown",
   "id": "004ce140-b157-4683-a70e-38574f6a2d12",
   "metadata": {},
   "source": [
    "As the figure above illustrates,\n",
    "the current time-of-flight computation (`tof = toa - time_origin`) assumes that all neutrons were born at $t = 0$ (black dot).\n",
    "\n",
    "This is clearly not the case from looking at the neutron tracks.\n",
    "\n",
    "#### Exercise: find a new origin\n",
    "\n",
    "- Inspect the time-distance diagram and try to find a point which would be a better representation of a common origin for all tracks.\n",
    "- Set the origin as coordinates on the original data (**hint:** you will need to update the `source_position` and `time_origin` coordinates).\n",
    "- Compute wavelength/d-spacing again."
   ]
  },
  {
   "cell_type": "markdown",
   "id": "8fef658d-b88a-4fce-96c2-6a2a6408e250",
   "metadata": {
    "editable": true,
    "slideshow": {
     "slide_type": ""
    },
    "tags": []
   },
   "source": [
    "**Solution:**"
   ]
  },
  {
   "cell_type": "code",
   "execution_count": null,
   "id": "4dbd1772-d92c-402a-88d2-1c2bf93fae51",
   "metadata": {
    "editable": true,
    "slideshow": {
     "slide_type": ""
    },
    "tags": [
     "hide-cell",
     "solution"
    ]
   },
   "outputs": [],
   "source": [
    "better = sample_si.copy(deep=False)\n",
    "\n",
    "# Read off the plot that the lines cross as they go through the chopper:\n",
    "# time=5.53, distance=6.5 (approximately)\n",
    "better.coords['source_position'] = sc.vector([0, 0, 6.5], unit='m')\n",
    "better.coords['time_origin'] = sc.scalar(5.53, unit='ms').to(unit='s')\n",
    "\n",
    "better_dspacing = better.transform_coords(\"dspacing\", graph=graph)\n",
    "better_dspacing"
   ]
  },
  {
   "cell_type": "code",
   "execution_count": null,
   "id": "42dca3af669537f5",
   "metadata": {},
   "outputs": [],
   "source": [
    "better_dspacing.hist(two_theta=120, dspacing=dbins).plot(norm='log', vmin=1.0e-3)"
   ]
  },
  {
   "cell_type": "code",
   "execution_count": null,
   "id": "a137e6e8-0572-4296-8850-c81e2c3196b3",
   "metadata": {},
   "outputs": [],
   "source": [
    "pp.plot({'original': si_dspacing_hist.sum('two_theta'),\n",
    "         'improved': better_dspacing.hist(two_theta=120, dspacing=dbins).sum('two_theta')})"
   ]
  },
  {
   "cell_type": "markdown",
   "id": "04e8de0c-ffe1-4353-a106-9193757580ad",
   "metadata": {},
   "source": [
    "## Process the Vanadium run"
   ]
  },
  {
   "cell_type": "code",
   "execution_count": null,
   "id": "075a2ce2-f017-4839-83e2-dee5fbe276df",
   "metadata": {},
   "outputs": [],
   "source": [
    "folder = \"../3-mcstas/powder_vanadium\"\n",
    "\n",
    "sample_van = utils.load_powder(folder)\n",
    "\n",
    "# Read off the plot that the lines cross as they go through the chopper:\n",
    "# time=5.53, distance=6.5 (approximately)\n",
    "sample_van.coords['source_position'] = sc.vector([0, 0, 6.5], unit='m')\n",
    "sample_van.coords['time_origin'] = sc.scalar(5.53, unit='ms').to(unit='s')\n",
    "\n",
    "van_dspacing = sample_van.transform_coords(\"dspacing\", graph=graph)\n",
    "van_dspacing.hist(two_theta=120, dspacing=dbins).plot(norm='log', vmin=1.0e-3)"
   ]
  },
  {
   "cell_type": "markdown",
   "id": "9673aab7-cabb-4cec-badf-3cd6758ee7a0",
   "metadata": {},
   "source": [
    "## Normalize by Vanadium"
   ]
  },
  {
   "cell_type": "code",
   "execution_count": null,
   "id": "3c23e36f-081a-4648-a136-8114f261e038",
   "metadata": {},
   "outputs": [],
   "source": [
    "num = better_dspacing.hist(two_theta=120, dspacing=dbins)\n",
    "den = van_dspacing.hist(two_theta=num.coords['two_theta'], dspacing=dbins)"
   ]
  },
  {
   "cell_type": "code",
   "execution_count": null,
   "id": "6a3e1488-af6f-4d67-b074-04960f39fc74",
   "metadata": {},
   "outputs": [],
   "source": [
    "# Smooth the Vanadium run \n",
    "from scipp.scipy.ndimage import gaussian_filter\n",
    "smooth_vana = gaussian_filter(sc.values(den.sum('two_theta')), sigma=10)\n",
    "\n",
    "pp.plot({'orig': den.sum('two_theta'), \n",
    "         'smooth': smooth_vana}, \n",
    "        title='Vanadium - smoothed')"
   ]
  },
  {
   "cell_type": "code",
   "execution_count": null,
   "id": "7541a064-3bbd-4d9f-8b08-9e914d55ac8f",
   "metadata": {},
   "outputs": [],
   "source": [
    "# normed = (num.sum('two_theta') / den.sum('two_theta'))\n",
    "normed = (num.sum('two_theta') / smooth_vana)\n",
    "\n",
    "normed.plot()"
   ]
  },
  {
   "cell_type": "markdown",
   "id": "c7abef6f-b5b7-4cc0-8727-da57c12545a2",
   "metadata": {},
   "source": [
    "## Save to disk"
   ]
  },
  {
   "cell_type": "code",
   "execution_count": null,
   "id": "e10692aa-ac4b-43a4-9713-f4c6f20ad03b",
   "metadata": {},
   "outputs": [],
   "source": [
    "average_l = better_dspacing.coords[\"Ltotal\"].mean()\n",
    "average_two_theta = better_dspacing.coords[\"two_theta\"].mean()\n",
    "difc = sc.to_unit(\n",
    "    2\n",
    "    * sc.constants.m_n\n",
    "    / sc.constants.h\n",
    "    * average_l\n",
    "    * sc.sin(0.5 * average_two_theta),\n",
    "    unit='us / angstrom',\n",
    ")\n",
    "\n",
    "average_l , sc.to_unit(average_two_theta, 'deg'), difc"
   ]
  },
  {
   "cell_type": "code",
   "execution_count": null,
   "id": "1446bbd2-9cdb-4e42-954b-78a3ddfc6bc5",
   "metadata": {},
   "outputs": [],
   "source": [
    "from scippneutron.io import save_xye\n",
    "\n",
    "result_si = normed.copy(deep=False)\n",
    "result_si.coords[\"tof\"] = (sc.midpoints(result_si.coords[\"dspacing\"]) * difc).to(unit='us')\n",
    "\n",
    "save_xye(\"powder_reduced_Si.xye\", result_si.rename_dims(dspacing='tof'),\n",
    "         header=f\"DIFC = {difc.to(unit='us/angstrom').value} [µ/Å] L = {average_l.value} [m] two_theta = {sc.to_unit(average_two_theta, 'deg').value} [deg]\\ntof [µs]               Y [counts]               E [counts]\")"
   ]
  },
  {
   "cell_type": "markdown",
   "id": "0dab1bbd-c726-4425-94c9-10be7cfb7583",
   "metadata": {},
   "source": [
    "## Process and normalize unknown sample"
   ]
  },
  {
   "cell_type": "code",
   "execution_count": null,
   "id": "154af9e1-996c-469b-9696-e84f446c238e",
   "metadata": {},
   "outputs": [],
   "source": [
    "folder = \"../3-mcstas/powder_sample_2\"   # or \"../3-mcstas/powder_sample_3\"\n",
    "\n",
    "unknown = utils.load_powder(folder)\n",
    "\n",
    "# Read off the plot that the lines cross as they go through the chopper:\n",
    "# time=5.53, distance=6.5 (approximately)\n",
    "unknown.coords['source_position'] = sc.vector([0, 0, 6.5], unit='m')\n",
    "unknown.coords['time_origin'] = sc.scalar(5.53, unit='ms').to(unit='s')\n",
    "\n",
    "unknown_dspacing = unknown.transform_coords(\"dspacing\", graph=graph)\n",
    "unknown_dspacing.hist(two_theta=120, dspacing=dbins).plot(norm='log', vmin=1.0e-3)\n",
    "\n",
    "# Normalize\n",
    "unknown_num = unknown_dspacing.hist(two_theta=den.coords['two_theta'], dspacing=dbins)\n",
    "\n",
    "# unknown_normed = (unknown_num.sum('two_theta') / den.sum('two_theta'))\n",
    "unknown_normed = (unknown_num.sum('two_theta') / smooth_vana)\n",
    "\n",
    "unknown_normed.plot()"
   ]
  },
  {
   "cell_type": "code",
   "execution_count": null,
   "id": "322f537a-efe9-43e9-bbf5-cefe64d12150",
   "metadata": {},
   "outputs": [],
   "source": [
    "average_l = unknown_dspacing.coords[\"Ltotal\"].mean()\n",
    "average_two_theta = unknown_dspacing.coords[\"two_theta\"].mean()\n",
    "difc = sc.to_unit(\n",
    "    2\n",
    "    * sc.constants.m_n\n",
    "    / sc.constants.h\n",
    "    * average_l\n",
    "    * sc.sin(0.5 * average_two_theta),\n",
    "    unit='us / angstrom',\n",
    ")\n",
    "average_l , sc.to_unit(average_two_theta, 'deg'), difc"
   ]
  },
  {
   "cell_type": "markdown",
   "id": "409b3c5b-6b21-4791-9d9e-6cd04b2fd0a3",
   "metadata": {},
   "source": [
    "### Save to disk"
   ]
  },
  {
   "cell_type": "code",
   "execution_count": null,
   "id": "73329bb2-6d8c-428d-8ba7-e172d0cf5b84",
   "metadata": {},
   "outputs": [],
   "source": [
    "result_unknown = unknown_normed.copy(deep=False)\n",
    "result_unknown.coords[\"tof\"] = (sc.midpoints(result_unknown.coords[\"dspacing\"]) * difc).to(unit='us')\n",
    "\n",
    "save_xye(\"powder_reduced_unknown.xye\", result_unknown.rename_dims(dspacing='tof'),\n",
    "         header=f\"DIFC = {difc.to(unit='us/angstrom').value} [µ/Å] L = {average_l.value} [m] two_theta = {sc.to_unit(average_two_theta, 'deg').value} [deg]\\ntof [µs]               Y [counts]               E [counts]\")"
   ]
  }
 ],
 "metadata": {
  "kernelspec": {
   "display_name": "Python 3 (ipykernel)",
   "language": "python",
   "name": "python3"
  },
  "language_info": {
   "codemirror_mode": {
    "name": "ipython",
    "version": 3
   },
   "file_extension": ".py",
   "mimetype": "text/x-python",
   "name": "python",
   "nbconvert_exporter": "python",
<<<<<<< HEAD
   "pygments_lexer": "ipython3",
   "version": "3.13.5"
=======
   "pygments_lexer": "ipython3"
>>>>>>> c34c50a0
  }
 },
 "nbformat": 4,
 "nbformat_minor": 5
}<|MERGE_RESOLUTION|>--- conflicted
+++ resolved
@@ -727,12 +727,7 @@
    "mimetype": "text/x-python",
    "name": "python",
    "nbconvert_exporter": "python",
-<<<<<<< HEAD
-   "pygments_lexer": "ipython3",
-   "version": "3.13.5"
-=======
    "pygments_lexer": "ipython3"
->>>>>>> c34c50a0
   }
  },
  "nbformat": 4,
