{
 "cells": [
  {
   "cell_type": "markdown",
   "id": "403b137b-6d4c-4d44-8a36-45c3380e74b1",
   "metadata": {
    "editable": true,
    "slideshow": {
     "slide_type": ""
    },
    "tags": []
   },
   "source": [
    "# SANS data reduction\n",
    "\n",
    "This notebook will guide you through the data reduction for the SANS experiment that you simulated with McStas yesterday.\n",
    "\n",
    "The following is a basic outline of what this notebook will cover:\n",
    "\n",
    "- Loading the NeXus files that contain the data\n",
    "- Inspect/visualize the data contents\n",
    "- How to convert the raw `time-of-flight` coordinate to something more useful ($\\lambda$, $Q$, ...)\n",
    "- Normalize to a flat field run\n",
    "- Write the results to file"
   ]
  },
  {
   "cell_type": "code",
   "execution_count": null,
   "id": "0bfa10eb-2a03-4672-802d-9d8f5620c9c5",
   "metadata": {
    "editable": true,
    "slideshow": {
     "slide_type": ""
    },
    "tags": []
   },
   "outputs": [],
   "source": [
    "import numpy as np\n",
    "import scipp as sc\n",
    "import plopp as pp\n",
    "import utils"
   ]
  },
  {
   "cell_type": "markdown",
   "id": "2319763f-3ef7-411b-8bf9-3d9635b314dd",
   "metadata": {
    "editable": true,
    "slideshow": {
     "slide_type": ""
    },
    "tags": []
   },
   "source": [
    "## Process the run with a sample\n",
    "\n",
    "### Load the NeXus file data"
   ]
  },
  {
   "cell_type": "code",
   "execution_count": null,
   "id": "6aff8748-d983-4dca-9330-1acaffc676d0",
   "metadata": {
    "editable": true,
    "slideshow": {
     "slide_type": ""
    },
    "tags": []
   },
   "outputs": [],
   "source": [
    "folder = \"../3-mcstas/SANS_with_sample_new\"\n",
    "\n",
    "sample = utils.load_sans(folder)"
   ]
  },
  {
   "cell_type": "markdown",
   "id": "82e79171-532d-45c9-953d-fadac3d1e963",
   "metadata": {
    "editable": true,
    "slideshow": {
     "slide_type": ""
    },
    "tags": []
   },
   "source": [
    "The first way to inspect the data is to view the HTML representation of the loaded object.\n",
    "\n",
    "Try to explore what is inside the data, and familiarize yourself with the different sections (`Dimensions`, `Coordinates`, `Data`)."
   ]
  },
  {
   "cell_type": "code",
   "execution_count": null,
   "id": "bf4e4857-739c-4d6d-94bc-14b6e2fd3da7",
   "metadata": {
    "editable": true,
    "slideshow": {
     "slide_type": ""
    },
    "tags": []
   },
   "outputs": [],
   "source": [
    "sample"
   ]
  },
  {
   "cell_type": "markdown",
   "id": "d337b0c8-9836-4338-80c2-6a4155c816e2",
   "metadata": {
    "editable": true,
    "slideshow": {
     "slide_type": ""
    },
    "tags": []
   },
   "source": [
    "### Visualize the data\n",
    "\n",
    "Here is a 2D visualization of the neutron counts, histogrammed along the `tof` and `y` dimensions:"
   ]
  },
  {
   "cell_type": "code",
   "execution_count": null,
   "id": "31ef1533-c991-40bc-a840-9713e5b132cb",
   "metadata": {
    "editable": true,
    "slideshow": {
     "slide_type": ""
    },
    "tags": []
   },
   "outputs": [],
   "source": [
    "sample.hist(tof=200, y=200).plot(norm=\"log\", vmin=1.0e-2)"
   ]
  },
  {
   "cell_type": "markdown",
   "id": "b3db4e2a-b79a-4866-9fef-5c2b315319eb",
   "metadata": {
    "editable": true,
    "slideshow": {
     "slide_type": ""
    },
    "tags": []
   },
   "source": [
    "Histogramming along `y` only gives a 1D plot:"
   ]
  },
  {
   "cell_type": "code",
   "execution_count": null,
   "id": "e7632c23-31ba-42dd-a118-75f4c821511d",
   "metadata": {
    "editable": true,
    "slideshow": {
     "slide_type": ""
    },
    "tags": []
   },
   "outputs": [],
   "source": [
    "sample.hist(y=200).plot(norm=\"log\")"
   ]
  },
  {
   "cell_type": "markdown",
   "id": "6e377969-cae6-44f3-a5cf-11c0df008e11",
   "metadata": {
    "editable": true,
    "slideshow": {
     "slide_type": ""
    },
    "tags": []
   },
   "source": [
    "### Coordinate transformations\n",
    "\n",
    "The first step in the data reduction is to convert the raw event coordinates (position, time-of-flight) to something physically meaningful such as wavelength ($\\lambda$) or momentum transfer ($Q$).\n",
    "\n",
    "Scipp has a dedicated method for this called `transform_coords` (see docs [here](https://scipp.github.io/scippneutron/user-guide/coordinate-transformations.html)).\n",
    "\n",
    "We begin with a standard graph which describes how to compute e.g. the wavelength from the other coordinates in the raw data."
   ]
  },
  {
   "cell_type": "code",
   "execution_count": null,
   "id": "5b4e0704-015c-47a1-a591-b9685eee9072",
   "metadata": {
    "editable": true,
    "slideshow": {
     "slide_type": ""
    },
    "tags": []
   },
   "outputs": [],
   "source": [
    "from scippneutron.conversion.graph.beamline import beamline\n",
    "from scippneutron.conversion.graph.tof import kinematic\n",
    "\n",
    "graph = {**beamline(scatter=True), **kinematic(\"tof\")}\n",
    "sc.show_graph(graph, simplified=True)"
   ]
  },
  {
   "cell_type": "markdown",
   "id": "e2ed91bc-43f8-424c-b84b-fadbfb2b106a",
   "metadata": {
    "editable": true,
    "slideshow": {
     "slide_type": ""
    },
    "tags": []
   },
   "source": [
    "To compute the wavelength of all the events, we simply call `transform_coords` on our loaded data,\n",
    "requesting the name of the coordinate we want in the output (`\"wavelength\"`),\n",
    "as well as providing it the graph to be used to compute it (i.e. the one we defined just above).\n",
    "\n",
    "This yields"
   ]
  },
  {
   "cell_type": "code",
   "execution_count": null,
   "id": "2c013a72-4006-472a-8f45-f63187adae19",
   "metadata": {
    "editable": true,
    "slideshow": {
     "slide_type": ""
    },
    "tags": []
   },
   "outputs": [],
   "source": [
    "sample_wav = sample.transform_coords(\"wavelength\", graph=graph)\n",
    "sample_wav"
   ]
  },
  {
   "cell_type": "markdown",
   "id": "13ac3430-4024-4354-9f4c-cea499c4dca2",
   "metadata": {
    "editable": true,
    "slideshow": {
     "slide_type": ""
    },
    "tags": []
   },
   "source": [
    "The result has a `wavelength` coordinate. We can also plot the result:"
   ]
  },
  {
   "cell_type": "code",
   "execution_count": null,
   "id": "1a05518c-7537-4cf2-89f2-781af5257ee2",
   "metadata": {
    "editable": true,
    "slideshow": {
     "slide_type": ""
    },
    "tags": []
   },
   "outputs": [],
   "source": [
    "sample_wav.hist(wavelength=200).plot()"
   ]
  },
  {
   "cell_type": "markdown",
   "id": "1d6485a2-5c0b-45f8-8099-76b2e60cbcea",
   "metadata": {
    "editable": true,
    "slideshow": {
     "slide_type": ""
    },
    "tags": []
   },
   "source": [
    "We can see that the range of observed wavelengths agrees with the range set in the McStas model (5.25 - 6.75 Å)"
   ]
  },
  {
   "cell_type": "markdown",
   "id": "2f24c81d-09ce-47fb-ab85-373f2a38facb",
   "metadata": {
    "editable": true,
    "slideshow": {
     "slide_type": ""
    },
    "tags": []
   },
   "source": [
    "### Exercise 1: convert raw data to $Q$\n",
    "\n",
    "Instead of wavelength as in the example above,\n",
    "the task is now to convert the raw data to momentum-transfer $Q$.\n",
    "\n",
    "The transformation graph is missing the computation for $Q$ so you will have to add it in yourself.\n",
    "As a reminder, $Q$ is computed as follows\n",
    "\n",
    "$$Q = \\frac{4\\pi \\sin(\\theta)}{\\lambda}$$\n",
    "\n",
    "You have to:\n",
    "\n",
    "- create a function that computes $Q$\n",
    "- add it to the graph\n",
    "- call `transform_coords` using the new graph\n",
    "\n",
    "Note that the graph already contains the necessary components to compute the scattering angle $2 \\theta$ (called `two_theta` in code)."
   ]
  },
  {
   "cell_type": "markdown",
   "id": "064ea76d-0138-4629-8d8a-71520192933c",
   "metadata": {
    "editable": true,
    "slideshow": {
     "slide_type": ""
    },
    "tags": []
   },
   "source": [
    "**Solution:**"
   ]
  },
  {
   "cell_type": "code",
   "execution_count": null,
   "id": "f4b5288c-8194-43ea-b375-e25d8a67a3c0",
   "metadata": {
    "editable": true,
    "slideshow": {
     "slide_type": ""
    },
    "tags": [
     "hide-cell",
     "solution"
    ]
   },
   "outputs": [],
   "source": [
    "def compute_q(two_theta, wavelength):\n",
    "    return (4.0 * np.pi) * sc.sin(two_theta / 2) / wavelength\n",
    "\n",
    "\n",
    "graph[\"Q\"] = compute_q\n",
    "\n",
    "# Show the updated graph\n",
    "display(sc.show_graph(graph, simplified=True))\n",
    "\n",
    "# Run the coordinate transformation\n",
    "sample_q = sample.transform_coords(\"Q\", graph=graph)\n",
    "sample_q"
   ]
  },
  {
   "cell_type": "markdown",
   "id": "6334deda-d505-40c9-8fb7-25f1fdda6054",
   "metadata": {
    "editable": true,
    "slideshow": {
     "slide_type": ""
    },
    "tags": []
   },
   "source": [
    "### Histogram the data in $Q$\n",
    "\n",
    "The final step in processing the sample run is to histogram the data into $Q$ bins."
   ]
  },
  {
   "cell_type": "code",
   "execution_count": null,
   "id": "44e6ba9f-3255-4491-9760-e817da9c1820",
   "metadata": {
    "editable": true,
    "slideshow": {
     "slide_type": ""
    },
    "tags": []
   },
   "outputs": [],
   "source": [
    "sample_h = sample_q.hist(Q=200)\n",
    "sample_h.plot(norm=\"log\", vmin=1)"
   ]
  },
  {
   "cell_type": "markdown",
   "id": "a4ba424c-05f1-436d-be55-25c7736b9ade",
   "metadata": {
    "editable": true,
    "slideshow": {
     "slide_type": ""
    },
    "tags": []
   },
   "source": [
    "## Exercise 2: process flat-field run\n",
    "\n",
    "Repeat the step carried out above for the run that contained no sample (also known as a \"flat-field\" run)."
   ]
  },
  {
   "cell_type": "markdown",
   "id": "8fef658d-b88a-4fce-96c2-6a2a6408e250",
   "metadata": {
    "editable": true,
    "slideshow": {
     "slide_type": ""
    },
    "tags": []
   },
   "source": [
    "**Solution:**"
   ]
  },
  {
   "cell_type": "code",
   "execution_count": null,
   "id": "4dbd1772-d92c-402a-88d2-1c2bf93fae51",
   "metadata": {
    "editable": true,
    "slideshow": {
     "slide_type": ""
    },
    "tags": [
     "hide-cell",
     "solution"
    ]
   },
   "outputs": [],
   "source": [
    "folder = \"../3-mcstas/SANS_without_sample_new\"\n",
    "# Load file\n",
    "flat = utils.load_sans(folder)\n",
    "\n",
    "# Convert to Q\n",
    "flat_q = flat.transform_coords(\"Q\", graph=graph)\n",
    "\n",
    "# Histogram and add variances\n",
    "flat_h = flat_q.hist(Q=200)\n",
    "flat_h.plot()"
   ]
  },
  {
   "cell_type": "markdown",
   "id": "14116ebb-7ab7-496a-b4f6-db97ae5ab9f5",
   "metadata": {
    "editable": true,
    "slideshow": {
     "slide_type": ""
    },
    "tags": []
   },
   "source": [
    "**Bonus question:** can you explain why the counts in the flat-field data drop at high $Q$?\n",
    "\n",
    "## Exercise 3: Normalize the sample run\n",
    "\n",
    "The flat-field run is giving a measure of the efficiency of each detector pixel.\n",
    "This efficiency now needs to be used to correct the counts in the sample run to yield a realistic $I(Q)$ profile.\n",
    "\n",
    "In particular, this should remove any unwanted artifacts in the data,\n",
    "such as the drop in counts around 0.03 Å<sup>-1</sup> due to the air bubble inside the detector tube.\n",
    "\n",
    "Normalizing is essentially just dividing the sample run by the flat field run.\n",
    "\n",
    "**Hint:** you may run into an error like `\"Mismatch in coordinate 'Q'\"`. Why is this happening? How can you get around it?"
   ]
  },
  {
   "cell_type": "markdown",
   "id": "896e8fd7-c8d5-428e-a85d-049bdb4ebcb5",
   "metadata": {
    "editable": true,
    "slideshow": {
     "slide_type": ""
    },
    "tags": []
   },
   "source": [
    "**Solution:**"
   ]
  },
  {
   "cell_type": "code",
   "execution_count": null,
   "id": "5da8bd92-7158-43ad-b59b-c67fb9542069",
   "metadata": {
    "editable": true,
    "slideshow": {
     "slide_type": ""
    },
    "tags": [
     "raises-exception",
     "hide-cell",
     "solution"
    ]
   },
   "outputs": [],
   "source": [
    "normed = sample_h / flat_h"
   ]
  },
  {
   "cell_type": "code",
   "execution_count": null,
   "id": "b5fb61a8-514d-49bc-8987-044a183309ef",
   "metadata": {
    "editable": true,
    "slideshow": {
     "slide_type": ""
    },
    "tags": [
     "hide-cell",
     "solution"
    ]
   },
   "outputs": [],
   "source": [
    "# Make common bins, restricting the range to avoid NaNs\n",
    "qbins = sc.linspace(\"Q\", 5.0e-3, 0.19, 201, unit=\"1/angstrom\")\n",
    "\n",
    "# Histogram both sample and flat-field with same bins\n",
    "sample_h = sample_q.hist(Q=qbins)\n",
    "flat_h = flat_q.hist(Q=qbins)\n",
    "\n",
    "# Normalize\n",
    "normed = sample_h / flat_h"
   ]
  },
  {
   "cell_type": "code",
   "execution_count": null,
   "id": "5750dd8a-a445-44d0-84a2-18eb9433e92b",
   "metadata": {
    "editable": true,
    "slideshow": {
     "slide_type": ""
    },
    "tags": []
   },
   "outputs": [],
   "source": [
    "normed.plot(norm=\"log\", vmin=1.0e-3, vmax=10.0)"
   ]
  },
  {
   "cell_type": "markdown",
   "id": "e17a5ace-57af-447a-bcbb-1337f0bed86b",
   "metadata": {
    "editable": true,
    "slideshow": {
     "slide_type": ""
    },
    "tags": []
   },
   "source": [
    "## Save result to disk\n",
    "\n",
    "Finally, we need to save our results to disk,\n",
    "so that the reduced data can be forwarded to the next step in the pipeline (data analysis).\n",
    "\n",
    "We will use a simple text file for this:"
   ]
  },
  {
   "cell_type": "code",
   "execution_count": null,
   "id": "7f69249a-f61f-457a-8a86-e9487b4b9dba",
   "metadata": {
    "editable": true,
    "slideshow": {
     "slide_type": ""
    },
    "tags": []
   },
   "outputs": [],
   "source": [
    "from scippneutron.io import save_xye\n",
    "\n",
    "# The simple file format does not support bin-edge coordinates.\n",
    "# So we convert to bin-centers first.\n",
    "data = normed.copy()\n",
    "data.coords[\"Q\"] = sc.midpoints(data.coords[\"Q\"])\n",
    "\n",
    "save_xye(\"sans_iofq.dat\", data)"
   ]
  },
  {
   "cell_type": "markdown",
   "id": "34cc302a-713a-4bcd-a402-065c5371e136",
   "metadata": {},
   "source": [
<<<<<<< HEAD
    "## Bonus exercise\n",
=======
    "**Solution:**"
   ]
  },
  {
   "cell_type": "code",
   "execution_count": null,
   "id": "2e75dbbb-bf20-4962-8549-d6fd2a6a0f97",
   "metadata": {
    "editable": true,
    "slideshow": {
     "slide_type": ""
    },
    "tags": [
     "hide-cell",
     "solution"
    ]
   },
   "outputs": [],
   "source": [
    "AA = sc.Unit(\"angstrom\")\n",
    "wmin = 5.25 * AA\n",
    "wmax = 6.75 * AA\n",
    "h = sc.constants.h\n",
    "m_n = sc.constants.m_n\n",
    "\n",
    "# Make 3 pulse offsets, starting at 3, using 14 pulses per second\n",
    "pulse_offsets = sc.arange(\"tof\", 3.0) * sc.scalar(1.0 / 14.0, unit=\"s\").to(unit=\"ms\")\n",
    "\n",
    "# Compute minimum and maximum neutron speeds\n",
    "vmin = (h / (m_n * wmax)).to(unit=\"m/s\")\n",
    "vmax = (h / (m_n * wmin)).to(unit=\"m/s\")\n",
    "\n",
    "# Compute pixel mean distance\n",
    "mean_distance = sc.norm(\n",
    "    sample.coords[\"position\"].mean() - sample.coords[\"source_position\"]\n",
    ")\n",
    "\n",
    "# Compute min and max times for neutrons to arrive\n",
    "tmin = (mean_distance / vmax).to(unit=\"ms\")\n",
    "tmax = (mean_distance / vmin).to(unit=\"ms\") + pulse_offsets[-1]\n",
    "\n",
    "# Make evenly-spaced edges\n",
    "edges = sc.linspace(\"tof\", tmin.value, tmax.value, 4, unit=\"ms\")\n",
    "\n",
    "# Fold the data\n",
    "folded = utils.fold_pulses(sample, edges, pulse_offsets)\n",
    "\n",
    "# Convert to Q and histogram\n",
    "folded_q = folded.transform_coords(\"Q\", graph=graph)\n",
    "folded_h = folded_q.hist(Q=qbins)\n",
    "# utils.add_variances(folded_h)"
   ]
  },
  {
   "cell_type": "code",
   "execution_count": null,
   "id": "7005208b-8adb-4a7a-b5fc-1a9ce9c5e766",
   "metadata": {
    "editable": true,
    "slideshow": {
     "slide_type": ""
    },
    "tags": [
     "solution"
    ]
   },
   "outputs": [],
   "source": [
    "folded.hist(tof=200, y=200).plot(norm=\"log\", vmin=1.0e-2)"
   ]
  },
  {
   "cell_type": "code",
   "execution_count": null,
   "id": "521fd4cb-2a72-469a-9734-ece691f5c5dc",
   "metadata": {
    "editable": true,
    "slideshow": {
     "slide_type": ""
    },
    "tags": [
     "solution"
    ]
   },
   "outputs": [],
   "source": [
    "folded_h.plot(norm=\"log\", vmin=1.0)"
   ]
  },
  {
   "cell_type": "code",
   "execution_count": null,
   "id": "32e5e10d-b25d-48cc-bc43-bdc7c9427260",
   "metadata": {
    "editable": true,
    "slideshow": {
     "slide_type": ""
    },
    "tags": [
     "hide-cell",
     "solution"
    ]
   },
   "outputs": [],
   "source": [
    "folder = \"../3-mcstas/SANS_without_sample_3_pulse\"\n",
    "flat = utils.load_sans(folder)\n",
    "\n",
    "flat_folded = utils.fold_pulses(flat, edges, pulse_offsets)\n",
    "flat_folded_q = flat_folded.transform_coords(\"Q\", graph=graph)\n",
    "flat_folded_h = flat_folded_q.hist(Q=qbins)\n",
    "# utils.add_variances(flat_folded_h)"
   ]
  },
  {
   "cell_type": "code",
   "execution_count": null,
   "id": "7511e4e8-c73b-4997-bd87-e93cfdc9b760",
   "metadata": {
    "editable": true,
    "slideshow": {
     "slide_type": ""
    },
    "tags": [
     "hide-cell",
     "solution"
    ]
   },
   "outputs": [],
   "source": [
    "folded_normed = folded_h / flat_folded_h\n",
    "folded_normed.plot(norm=\"log\", vmin=1.0e-3, vmax=10.0)"
   ]
  },
  {
   "cell_type": "code",
   "execution_count": null,
   "id": "70859506-bedc-41eb-ac61-687c2e7312d6",
   "metadata": {
    "editable": true,
    "slideshow": {
     "slide_type": ""
    },
    "tags": [
     "solution"
    ]
   },
   "outputs": [],
   "source": [
    "pp.plot({\"1-pulse\": normed, \"3-pulses\": folded_normed}, norm=\"log\", vmin=1.0e-3, vmax=10.0)"
   ]
  },
  {
   "cell_type": "markdown",
   "id": "0d8a1bc4-0700-4666-bf12-f2a47ede6a81",
   "metadata": {
    "editable": true,
    "slideshow": {
     "slide_type": ""
    },
    "tags": []
   },
   "source": [
    "## Save results to disk\n",
    "\n",
    "Once again, we need to save our results to disk:"
   ]
  },
  {
   "cell_type": "code",
   "execution_count": null,
   "id": "4391e179-71f6-49a4-9bd2-dc0e0235b5f5",
   "metadata": {
    "editable": true,
    "slideshow": {
     "slide_type": ""
    },
    "tags": []
   },
   "outputs": [],
   "source": [
    "data = folded_normed.copy()\n",
    "data.coords[\"Q\"] = sc.midpoints(data.coords[\"Q\"])\n",
>>>>>>> c138a55c
    "\n",
    "Re-run the reduction using the results from the simulations with less neutrons,\n",
    "and compare the results."
   ]
  }
 ],
 "metadata": {
  "kernelspec": {
   "display_name": "Python 3 (ipykernel)",
   "language": "python",
   "name": "python3"
  },
  "language_info": {
   "codemirror_mode": {
    "name": "ipython",
    "version": 3
   },
   "file_extension": ".py",
   "mimetype": "text/x-python",
   "name": "python",
   "nbconvert_exporter": "python",
   "pygments_lexer": "ipython3",
<<<<<<< HEAD
   "version": "3.12.7"
=======
   "version": "3.12.10"
>>>>>>> c138a55c
  }
 },
 "nbformat": 4,
 "nbformat_minor": 5
}<|MERGE_RESOLUTION|>--- conflicted
+++ resolved
@@ -605,193 +605,7 @@
    "id": "34cc302a-713a-4bcd-a402-065c5371e136",
    "metadata": {},
    "source": [
-<<<<<<< HEAD
     "## Bonus exercise\n",
-=======
-    "**Solution:**"
-   ]
-  },
-  {
-   "cell_type": "code",
-   "execution_count": null,
-   "id": "2e75dbbb-bf20-4962-8549-d6fd2a6a0f97",
-   "metadata": {
-    "editable": true,
-    "slideshow": {
-     "slide_type": ""
-    },
-    "tags": [
-     "hide-cell",
-     "solution"
-    ]
-   },
-   "outputs": [],
-   "source": [
-    "AA = sc.Unit(\"angstrom\")\n",
-    "wmin = 5.25 * AA\n",
-    "wmax = 6.75 * AA\n",
-    "h = sc.constants.h\n",
-    "m_n = sc.constants.m_n\n",
-    "\n",
-    "# Make 3 pulse offsets, starting at 3, using 14 pulses per second\n",
-    "pulse_offsets = sc.arange(\"tof\", 3.0) * sc.scalar(1.0 / 14.0, unit=\"s\").to(unit=\"ms\")\n",
-    "\n",
-    "# Compute minimum and maximum neutron speeds\n",
-    "vmin = (h / (m_n * wmax)).to(unit=\"m/s\")\n",
-    "vmax = (h / (m_n * wmin)).to(unit=\"m/s\")\n",
-    "\n",
-    "# Compute pixel mean distance\n",
-    "mean_distance = sc.norm(\n",
-    "    sample.coords[\"position\"].mean() - sample.coords[\"source_position\"]\n",
-    ")\n",
-    "\n",
-    "# Compute min and max times for neutrons to arrive\n",
-    "tmin = (mean_distance / vmax).to(unit=\"ms\")\n",
-    "tmax = (mean_distance / vmin).to(unit=\"ms\") + pulse_offsets[-1]\n",
-    "\n",
-    "# Make evenly-spaced edges\n",
-    "edges = sc.linspace(\"tof\", tmin.value, tmax.value, 4, unit=\"ms\")\n",
-    "\n",
-    "# Fold the data\n",
-    "folded = utils.fold_pulses(sample, edges, pulse_offsets)\n",
-    "\n",
-    "# Convert to Q and histogram\n",
-    "folded_q = folded.transform_coords(\"Q\", graph=graph)\n",
-    "folded_h = folded_q.hist(Q=qbins)\n",
-    "# utils.add_variances(folded_h)"
-   ]
-  },
-  {
-   "cell_type": "code",
-   "execution_count": null,
-   "id": "7005208b-8adb-4a7a-b5fc-1a9ce9c5e766",
-   "metadata": {
-    "editable": true,
-    "slideshow": {
-     "slide_type": ""
-    },
-    "tags": [
-     "solution"
-    ]
-   },
-   "outputs": [],
-   "source": [
-    "folded.hist(tof=200, y=200).plot(norm=\"log\", vmin=1.0e-2)"
-   ]
-  },
-  {
-   "cell_type": "code",
-   "execution_count": null,
-   "id": "521fd4cb-2a72-469a-9734-ece691f5c5dc",
-   "metadata": {
-    "editable": true,
-    "slideshow": {
-     "slide_type": ""
-    },
-    "tags": [
-     "solution"
-    ]
-   },
-   "outputs": [],
-   "source": [
-    "folded_h.plot(norm=\"log\", vmin=1.0)"
-   ]
-  },
-  {
-   "cell_type": "code",
-   "execution_count": null,
-   "id": "32e5e10d-b25d-48cc-bc43-bdc7c9427260",
-   "metadata": {
-    "editable": true,
-    "slideshow": {
-     "slide_type": ""
-    },
-    "tags": [
-     "hide-cell",
-     "solution"
-    ]
-   },
-   "outputs": [],
-   "source": [
-    "folder = \"../3-mcstas/SANS_without_sample_3_pulse\"\n",
-    "flat = utils.load_sans(folder)\n",
-    "\n",
-    "flat_folded = utils.fold_pulses(flat, edges, pulse_offsets)\n",
-    "flat_folded_q = flat_folded.transform_coords(\"Q\", graph=graph)\n",
-    "flat_folded_h = flat_folded_q.hist(Q=qbins)\n",
-    "# utils.add_variances(flat_folded_h)"
-   ]
-  },
-  {
-   "cell_type": "code",
-   "execution_count": null,
-   "id": "7511e4e8-c73b-4997-bd87-e93cfdc9b760",
-   "metadata": {
-    "editable": true,
-    "slideshow": {
-     "slide_type": ""
-    },
-    "tags": [
-     "hide-cell",
-     "solution"
-    ]
-   },
-   "outputs": [],
-   "source": [
-    "folded_normed = folded_h / flat_folded_h\n",
-    "folded_normed.plot(norm=\"log\", vmin=1.0e-3, vmax=10.0)"
-   ]
-  },
-  {
-   "cell_type": "code",
-   "execution_count": null,
-   "id": "70859506-bedc-41eb-ac61-687c2e7312d6",
-   "metadata": {
-    "editable": true,
-    "slideshow": {
-     "slide_type": ""
-    },
-    "tags": [
-     "solution"
-    ]
-   },
-   "outputs": [],
-   "source": [
-    "pp.plot({\"1-pulse\": normed, \"3-pulses\": folded_normed}, norm=\"log\", vmin=1.0e-3, vmax=10.0)"
-   ]
-  },
-  {
-   "cell_type": "markdown",
-   "id": "0d8a1bc4-0700-4666-bf12-f2a47ede6a81",
-   "metadata": {
-    "editable": true,
-    "slideshow": {
-     "slide_type": ""
-    },
-    "tags": []
-   },
-   "source": [
-    "## Save results to disk\n",
-    "\n",
-    "Once again, we need to save our results to disk:"
-   ]
-  },
-  {
-   "cell_type": "code",
-   "execution_count": null,
-   "id": "4391e179-71f6-49a4-9bd2-dc0e0235b5f5",
-   "metadata": {
-    "editable": true,
-    "slideshow": {
-     "slide_type": ""
-    },
-    "tags": []
-   },
-   "outputs": [],
-   "source": [
-    "data = folded_normed.copy()\n",
-    "data.coords[\"Q\"] = sc.midpoints(data.coords[\"Q\"])\n",
->>>>>>> c138a55c
     "\n",
     "Re-run the reduction using the results from the simulations with less neutrons,\n",
     "and compare the results."
@@ -814,11 +628,7 @@
    "name": "python",
    "nbconvert_exporter": "python",
    "pygments_lexer": "ipython3",
-<<<<<<< HEAD
-   "version": "3.12.7"
-=======
    "version": "3.12.10"
->>>>>>> c138a55c
   }
  },
  "nbformat": 4,
