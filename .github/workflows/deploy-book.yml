name: deploy-book

# Only run this when the master branch changes
on:
  push:
    branches:
    - main
  pull_request:

# This job installs dependencies, builds the book, and pushes it to `gh-pages`
jobs:
  deploy-book:
    runs-on: ubuntu-latest
    timeout-minutes: 45
    steps:
<<<<<<< HEAD
    - uses: actions/checkout@v4

=======
    - uses: actions/checkout@v3
        
>>>>>>> b25c90a2
    # Install dependencies
    - name: Set up Python 3.10
      uses: actions/setup-python@v5
      with:
        python-version: '3.10'

    - run: sudo apt install --yes graphviz graphviz-dev

    - name: Install McStas
      run: |
        cd /etc/apt/sources.list.d
        sudo wget https://packages.mccode.org/debian/mccode.list
        sudo apt update
        sudo apt install --yes mcstas-suite-python-ng=3.4
        cd ~
        MCRUN_DIR=$(dirname $(which mcrun))
        echo "MCRUN_DIR=$MCRUN_DIR" >> $GITHUB_ENV
        mcstas-3.4-environment
        echo $MCSTAS

    - name: Install pip dependencies
      run: |
        pip install -r requirements.txt
        
    - name: Configure mcstasscript
      run: |
        MCRUN_DIR=$(dirname $(which mcrun))
        python -c "import mcstasscript as ms; \
                   my_configurator = ms.Configurator(); \
                   my_configurator.set_mcrun_path('${MCRUN_DIR}'); \
                   my_configurator.set_mcstas_path('/usr/share/mcstas/3.4/')"

    # Build the book
    - name: Build the book
      run: |
        jupyter-book build .
        
    # Make artifact visible in github actions
    - uses: actions/upload-artifact@v4
      with:
        name: dmsc-school-book
        path: ./_build/html

    # Push the book's HTML to github-pages
    - name: GitHub Pages action
      uses: peaceiris/actions-gh-pages@v4
      with:
        github_token: ${{ secrets.GITHUB_TOKEN }}
        publish_dir: ./_build/html
        force_orphan: true
      if: github.ref_name == 'main'<|MERGE_RESOLUTION|>--- conflicted
+++ resolved
@@ -13,13 +13,8 @@
     runs-on: ubuntu-latest
     timeout-minutes: 45
     steps:
-<<<<<<< HEAD
     - uses: actions/checkout@v4
 
-=======
-    - uses: actions/checkout@v3
-        
->>>>>>> b25c90a2
     # Install dependencies
     - name: Set up Python 3.10
       uses: actions/setup-python@v5
@@ -43,7 +38,7 @@
     - name: Install pip dependencies
       run: |
         pip install -r requirements.txt
-        
+
     - name: Configure mcstasscript
       run: |
         MCRUN_DIR=$(dirname $(which mcrun))
@@ -56,7 +51,7 @@
     - name: Build the book
       run: |
         jupyter-book build .
-        
+
     # Make artifact visible in github actions
     - uses: actions/upload-artifact@v4
       with:
