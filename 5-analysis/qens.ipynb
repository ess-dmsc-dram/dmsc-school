{
 "cells": [
  {
   "cell_type": "markdown",
   "metadata": {
    "editable": true,
    "slideshow": {
     "slide_type": ""
    },
    "tags": []
   },
   "source": [
    "# Fitting QENS data\n",
    "\n",
    "Previously, some quasi-elastic neutron scattering (QENS) data has been [simulated](./../3-mcstas/QENS_from_function.ipynb) and [reduced](./../4-scipp/qens-reduction.ipynb) and can now be analysed with `easyscience`. \n",
    "Before the analysis can begin, it is necessary to load the experimental data and check that it looks reasonable. \n",
    "The data can be loaded with `np.loadtxt` as the data has been stored in a simple space-separated column file."
   ]
  },
  {
   "cell_type": "code",
   "execution_count": null,
   "metadata": {
    "editable": true,
    "slideshow": {
     "slide_type": ""
    },
    "tags": []
   },
   "outputs": [],
   "source": [
    "import numpy as np\n",
    "from load import load\n",
    "\n",
    "q, i, di = load('../4-reduction/qens_energy_transfer_unknown_quasi_elastic_3_pulse.dat')"
   ]
  },
  {
   "cell_type": "markdown",
   "metadata": {
    "editable": true,
    "slideshow": {
     "slide_type": ""
    },
    "tags": []
   },
   "source": [
    "With the data read in, we can produce a quick plot. "
   ]
  },
  {
   "cell_type": "code",
   "execution_count": null,
   "metadata": {
    "editable": true,
    "slideshow": {
     "slide_type": ""
    },
    "tags": []
   },
   "outputs": [],
   "source": [
    "import matplotlib.pyplot as plt\n",
    "\n",
    "fig, ax = plt.subplots()\n",
    "ax.errorbar(q, i, di, fmt='.')\n",
    "ax.set(xlabel='$\\omega$/meV', ylabel='$I(\\omega)$')\n",
    "plt.show()"
   ]
  },
  {
   "cell_type": "markdown",
   "metadata": {
    "editable": true,
    "slideshow": {
     "slide_type": ""
    },
    "tags": []
   },
   "source": [
    "The QENS data covers a slightly broader range than we want to investigate.\n",
    "Therefore, we will crop the data so that we are only using points between -0.06 and 0.06 meV. "
   ]
  },
  {
   "cell_type": "code",
   "execution_count": null,
   "metadata": {
    "editable": true,
    "slideshow": {
     "slide_type": ""
    },
    "tags": []
   },
   "outputs": [],
   "source": [
    "sel = (q > -0.06) & (q < 0.06)\n",
    "q, i, di = q[sel], i[sel], di[sel]"
   ]
  },
  {
   "cell_type": "markdown",
   "metadata": {
    "editable": true,
    "slideshow": {
     "slide_type": ""
    },
    "tags": []
   },
   "source": [
    "We now want to consider the mathematical model to be used in the analysis. \n",
    "QENS data is typically analysed by fitting a Lorentzian function to the data, which has the functional form\n",
    "\n",
    "$$\n",
    "I(\\omega) = \\frac{A\\gamma}{\\pi\\big[(\\omega - \\omega_0) ^ 2 + \\gamma ^ 2\\big]},\n",
    "$$ (lorentzian)\n",
    "\n",
    "where $A$ is a scale factor, $\\gamma$ is the half-width at half-maximum, and $\\omega_0$ is the centre offset. \n",
    "\n",
    "## Exercise 1: implement a Lorentzian function\n",
    "\n",
    "Write a function that implements Eqn. {eq}`lorentzian`, called `lorentzian`. \n",
    "\n",
    "**Solution:**"
   ]
  },
  {
   "cell_type": "code",
   "execution_count": null,
   "metadata": {
    "editable": true,
    "slideshow": {
     "slide_type": ""
    },
    "tags": [
     "hide-cell",
     "solution"
    ]
   },
   "outputs": [],
   "source": [
    "def lorentzian(omega: np.ndarray) -> np.ndarray:\n",
    "    \"\"\"\n",
    "    A Lorentzian function.\n",
    "    \n",
    "    :omega: the energy transfer values to calculate over.\n",
    "\n",
    "    :return: intensity values.\n",
    "    \"\"\"\n",
    "    return A.value / np.pi * gamma.value / ((omega - omega_0.value) ** 2 + gamma.value ** 2)"
   ]
  },
  {
   "cell_type": "markdown",
   "metadata": {
    "editable": true,
    "slideshow": {
     "slide_type": ""
    },
    "tags": []
   },
   "source": [
    "The instrument has a finite resolution, and to take this into account, the Lorentzian function must be convolved with this resolution. In our case, the resolution is a Gaussian distribution that is centred at zero with width, $\\sigma$. \n",
    "In real experiments there are ways to measure $\\sigma$, but for this project, we will simply model it. "
   ]
  },
  {
   "cell_type": "code",
   "execution_count": null,
   "metadata": {
    "editable": true,
    "slideshow": {
     "slide_type": ""
    },
    "tags": []
   },
   "outputs": [],
   "source": [
    "from scipy.stats import norm\n",
    "\n",
    "def intensity(omega):\n",
    "    \"\"\"\n",
    "    The convolution of a Gaussian and the Lorentzian.\n",
    "    \n",
    "    :omega: the energy transfer values to calculate over.\n",
    "\n",
    "    :return: intensity values.\n",
    "    \"\"\"\n",
    "    gauss = norm(0, sigma.value).pdf(omega)\n",
    "    gauss /= gauss.sum()\n",
    "    return np.convolve(lorentzian(omega), gauss, 'same')"
   ]
  },
  {
   "cell_type": "markdown",
   "metadata": {},
   "source": [
    "This means that there are a total of four parameters in our model. \n",
    "\n",
    "## Exercise 2: create fitting parameters\n",
    "\n",
    "Create four `Parameter` objects, for $A$, $\\tau$, $\\omega_0$, and $\\sigma$.\n",
    "\n",
    "Each should have an initial value and a uniform prior distribution, based on the values given in {numref}`qens-parameters`."
   ]
  },
  {
   "cell_type": "markdown",
   "metadata": {
    "tags": [
     "remove-cell",
     "dmsc-school-keep"
    ]
   },
   "source": [
    "| Parameter | Initial Value | Min | Max |\n",
    "| --- | --- | --- | --- |\n",
    "| $A$ | 10 | 1 | 100 |\n",
    "| $\\tau$ | 8.0 &times; 10<sup>-3</sup> | 1.0 &times; 10<sup>-4</sup> | 1.0 &times; 10<sup>-2</sup> |\n",
    "| $\\omega_0$ | 1.0 &times; 10<sup>-3</sup> | 0 | 2.0 &times; 10<sup>-3</sup> |\n",
    "| $\\sigma$ | 1.0 &times; 10<sup>-3</sup> | 1.0 &times; 10<sup>-5</sup> | 1.0 &times; 10<sup>-1</sup> |"
   ]
  },
  {
   "cell_type": "markdown",
   "metadata": {
    "editable": true,
    "slideshow": {
     "slide_type": ""
    },
    "tags": [
     "dmsc-school-remove"
    ]
   },
   "source": [
<<<<<<< HEAD
    "This means that there are a total of four parameters in our model. \n",
    "\n",
    "```{admonition} Task\n",
    ":class: important\n",
    "Create four `Parameter` objects, for $A$, $\\gamma$, $\\omega_0$, and $\\sigma$. \n",
    "Each should have an initial value and a uniform prior distribution, based on the values given in {numref}`qens-parameters`.\n",
    "```\n",
    "\n",
    "```{list-table} Parameter values.\n",
=======
    "```{list-table} Parameter values for the spherical model.\n",
>>>>>>> 6b3ec013
    ":name: qens-parameters\n",
    ":header-rows: 1\n",
    ":align: center\n",
    "\n",
    "* - Parameter\n",
    "  - Initial Value\n",
    "  - Min\n",
    "  - Max\n",
    "* - $A$\n",
    "  - 10\n",
    "  - 1\n",
    "  - 100\n",
    "* - $\\gamma$\n",
    "  - 8.0 &times; 10<sup>-3</sup>\n",
    "  - 1.0 &times; 10<sup>-4</sup>\n",
    "  - 1.0 &times; 10<sup>-2</sup>\n",
    "* - $\\omega_0$\n",
    "  - 1.0 &times; 10<sup>-3</sup>\n",
    "  - 0\n",
    "  - 2.0 &times; 10<sup>-3</sup>\n",
    "* - $\\sigma$\n",
    "  - 1.0 &times; 10<sup>-3</sup>\n",
    "  - 1.0 &times; 10<sup>-5</sup>\n",
    "  - 1.0 &times; 10<sup>-1</sup>\n",
    "```"
   ]
  },
  {
   "cell_type": "markdown",
   "metadata": {},
   "source": [
    "**Solution:**"
   ]
  },
  {
   "cell_type": "code",
   "execution_count": null,
   "metadata": {
    "editable": true,
    "slideshow": {
     "slide_type": ""
    },
    "tags": [
     "hide-cell",
     "solution"
    ]
   },
   "outputs": [],
   "source": [
    "from easyscience.Objects.new_variable import Parameter\n",
    "\n",
    "A = Parameter(name='A', value=10, fixed=False, min=0.01, max=100)\n",
    "gamma = Parameter(name='gamma', value=8e-3, fixed=False, min=1e-4, max=10e-3)\n",
    "omega_0 = Parameter(name='omega_0', value=0.001, fixed=False, min=0, max=0.002)\n",
    "sigma = Parameter(name='sigma', value=0.001, fixed=False, min=1e-5, max=0.1)"
   ]
  },
  {
   "cell_type": "markdown",
   "metadata": {
    "editable": true,
    "slideshow": {
     "slide_type": ""
    },
    "tags": []
   },
   "source": [
    "It is now possible to compare our model at the initial estimates to the simulated data. "
   ]
  },
  {
   "cell_type": "code",
   "execution_count": null,
   "metadata": {
    "editable": true,
    "slideshow": {
     "slide_type": ""
    },
    "tags": []
   },
   "outputs": [],
   "source": [
    "fig, ax = plt.subplots()\n",
    "ax.errorbar(q, i, di, fmt='.')\n",
    "ax.plot(q, intensity(q), '-k', zorder=10)\n",
    "ax.set(xlabel='$\\omega$/meV', ylabel='$I(\\omega)$')\n",
    "plt.show()"
   ]
  },
  {
   "cell_type": "markdown",
   "metadata": {},
   "source": [
    "## Exercise 3: find maximum likelihood estimates\n",
    "\n",
    "Using `easyscience`, obtain maximum likelihood estimates for the four parameters of the model from comparison with the data.\n",
    "\n",
    "**Solution:**"
   ]
  },
  {
   "cell_type": "code",
   "execution_count": null,
   "metadata": {
    "editable": true,
    "slideshow": {
     "slide_type": ""
    },
    "tags": [
     "hide-cell",
     "solution"
    ]
   },
   "outputs": [],
   "source": [
    "from easyscience.Objects.ObjectClasses import BaseObj\n",
    "from easyscience.fitting import Fitter\n",
    "\n",
    "params = BaseObj(name='params', A=A, gamma=gamma, omega_0=omega_0, sigma=sigma)\n",
    "f = Fitter(params, intensity)\n",
    "\n",
    "res = f.fit(x=q, y=i, weights=1/di)"
   ]
  },
  {
   "cell_type": "markdown",
   "metadata": {
    "editable": true,
    "slideshow": {
     "slide_type": ""
    },
    "tags": []
   },
   "source": [
    "We can then plot the model and the data together as before and print the values of the parameters along with their uncertainties. "
   ]
  },
  {
   "cell_type": "code",
   "execution_count": null,
   "metadata": {
    "editable": true,
    "slideshow": {
     "slide_type": ""
    },
    "tags": []
   },
   "outputs": [],
   "source": [
    "fig, ax = plt.subplots()\n",
    "ax.errorbar(q, i, di, fmt='.')\n",
    "ax.plot(q, intensity(q), '-k', zorder=10)\n",
    "ax.set(xlabel='$\\omega$/meV', ylabel='$I(\\omega)$')\n",
    "plt.show()"
   ]
  },
  {
   "cell_type": "code",
   "execution_count": null,
   "metadata": {
    "editable": true,
    "slideshow": {
     "slide_type": ""
    },
    "tags": []
   },
   "outputs": [],
   "source": [
    "A, gamma, omega_0, sigma"
   ]
  }
 ],
 "metadata": {
  "kernelspec": {
   "display_name": "Python 3 (ipykernel)",
   "language": "python",
   "name": "python3"
  },
  "language_info": {
   "codemirror_mode": {
    "name": "ipython",
    "version": 3
   },
   "file_extension": ".py",
   "mimetype": "text/x-python",
   "name": "python",
   "nbconvert_exporter": "python",
   "pygments_lexer": "ipython3",
   "version": "3.11.9"
  }
 },
 "nbformat": 4,
 "nbformat_minor": 4
}<|MERGE_RESOLUTION|>--- conflicted
+++ resolved
@@ -199,7 +199,7 @@
     "\n",
     "## Exercise 2: create fitting parameters\n",
     "\n",
-    "Create four `Parameter` objects, for $A$, $\\tau$, $\\omega_0$, and $\\sigma$.\n",
+    "Create four `Parameter` objects, for $A$, $\\gamma$, $\\omega_0$, and $\\sigma$.\n",
     "\n",
     "Each should have an initial value and a uniform prior distribution, based on the values given in {numref}`qens-parameters`."
    ]
@@ -216,7 +216,7 @@
     "| Parameter | Initial Value | Min | Max |\n",
     "| --- | --- | --- | --- |\n",
     "| $A$ | 10 | 1 | 100 |\n",
-    "| $\\tau$ | 8.0 &times; 10<sup>-3</sup> | 1.0 &times; 10<sup>-4</sup> | 1.0 &times; 10<sup>-2</sup> |\n",
+    "| $\\gamma$ | 8.0 &times; 10<sup>-3</sup> | 1.0 &times; 10<sup>-4</sup> | 1.0 &times; 10<sup>-2</sup> |\n",
     "| $\\omega_0$ | 1.0 &times; 10<sup>-3</sup> | 0 | 2.0 &times; 10<sup>-3</sup> |\n",
     "| $\\sigma$ | 1.0 &times; 10<sup>-3</sup> | 1.0 &times; 10<sup>-5</sup> | 1.0 &times; 10<sup>-1</sup> |"
    ]
@@ -233,19 +233,7 @@
     ]
    },
    "source": [
-<<<<<<< HEAD
-    "This means that there are a total of four parameters in our model. \n",
-    "\n",
-    "```{admonition} Task\n",
-    ":class: important\n",
-    "Create four `Parameter` objects, for $A$, $\\gamma$, $\\omega_0$, and $\\sigma$. \n",
-    "Each should have an initial value and a uniform prior distribution, based on the values given in {numref}`qens-parameters`.\n",
-    "```\n",
-    "\n",
-    "```{list-table} Parameter values.\n",
-=======
     "```{list-table} Parameter values for the spherical model.\n",
->>>>>>> 6b3ec013
     ":name: qens-parameters\n",
     ":header-rows: 1\n",
     ":align: center\n",
