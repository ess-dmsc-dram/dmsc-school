{
 "cells": [
  {
   "cell_type": "markdown",
   "id": "a146780d-97b5-45a2-afe3-b852551bee2f",
   "metadata": {
    "editable": true,
    "slideshow": {
     "slide_type": ""
    },
    "tags": []
   },
   "source": [
    "# QENS data reduction\n",
    "\n",
    "This notebook will guide you through the data reduction for the QENS experiment that you simulated with McStas yesterday.\n",
    "\n",
    "The following is a basic outline of what this notebook will cover:\n",
    "\n",
    "- Loading the NeXus files that contain the data\n",
    "- Inspect/visualize the data contents\n",
    "- How to convert the raw `time-of-flight` coordinate to something more useful ($\\Delta E$)\n",
    "- Write the results to file"
   ]
  },
  {
   "cell_type": "code",
   "execution_count": null,
   "id": "9d2fb1a1-e0ea-4730-9a5a-0e5f8d6c6cd2",
   "metadata": {
    "editable": true,
    "slideshow": {
     "slide_type": ""
    },
    "tags": []
   },
   "outputs": [],
   "source": [
    "import numpy as np\n",
    "import scipp as sc\n",
    "import plopp as pp\n",
    "import scippneutron as scn\n",
    "import utils"
   ]
  },
  {
   "cell_type": "markdown",
   "id": "069bdf98-d741-403a-b49c-2968b9e4ecda",
   "metadata": {
    "editable": true,
    "slideshow": {
     "slide_type": ""
    },
    "tags": []
   },
   "source": [
    "## Process the elastic sample data\n",
    "\n",
    "### Load raw data\n",
    "\n",
    "Begin by loading and investigating the data obtained from the elastic sample."
   ]
  },
  {
   "cell_type": "code",
   "execution_count": null,
   "id": "037773ba-aab8-4144-aef6-8e9affa9ce33",
   "metadata": {
    "editable": true,
    "slideshow": {
     "slide_type": ""
    },
    "tags": []
   },
   "outputs": [],
   "source": [
    "folder = \"../3-mcstas/QENS_elastic_new\"\n",
    "\n",
    "events = utils.load_qens(folder)"
   ]
  },
  {
   "cell_type": "markdown",
   "id": "8c787461-a87c-4ce1-8dbe-2521dc0d4c9d",
   "metadata": {
    "editable": true,
    "slideshow": {
     "slide_type": ""
    },
    "tags": []
   },
   "source": [
    "The first way to inspect the data is to view the HTML representation of the loaded object.\n",
    "\n",
    "Try to explore what is inside the data, and familiarize yourself with the different sections (`Dimensions`, `Coordinates`, `Data`)."
   ]
  },
  {
   "cell_type": "code",
   "execution_count": null,
   "id": "214c5097-9522-4883-8ec8-3e7342c0a556",
   "metadata": {
    "editable": true,
    "slideshow": {
     "slide_type": ""
    },
    "tags": []
   },
   "outputs": [],
   "source": [
    "events"
   ]
  },
  {
   "cell_type": "markdown",
   "id": "4d948bb3-c09f-472f-9cbf-fab570faf1d2",
   "metadata": {
    "editable": true,
    "slideshow": {
     "slide_type": ""
    },
    "tags": []
   },
   "source": [
    "### Visualize the raw data\n",
    "\n",
    "Here is a histogram of the raw data in `tof`:"
   ]
  },
  {
   "cell_type": "code",
   "execution_count": null,
   "id": "072fb6b8-52cb-4c67-8d64-528709fda352",
   "metadata": {
    "editable": true,
    "slideshow": {
     "slide_type": ""
    },
    "tags": []
   },
   "outputs": [],
   "source": [
    "events.hist(tof=100).plot()"
   ]
  },
  {
   "cell_type": "markdown",
   "id": "e3143ac1-7ded-4402-b0a8-0fcfa86470e7",
   "metadata": {
    "editable": true,
    "slideshow": {
     "slide_type": ""
    },
    "tags": []
   },
   "source": [
    "It is more enlightening to look at a 2D histogram in `tof` and `y` as this shows a defect of the detector for a certain y-range:"
   ]
  },
  {
   "cell_type": "code",
   "execution_count": null,
   "id": "9a0cc022-3a37-4592-8cf1-c4c0ac4b7bc7",
   "metadata": {
    "editable": true,
    "slideshow": {
     "slide_type": ""
    },
    "tags": []
   },
   "outputs": [],
   "source": [
    "events.hist(tof=100, y=100).plot()"
   ]
  },
  {
   "cell_type": "markdown",
   "id": "c3dd4d68-692c-4eb9-a92d-56907b362ed7",
   "metadata": {
    "editable": true,
    "slideshow": {
     "slide_type": ""
    },
    "tags": []
   },
   "source": [
    "### Exercise 1: mask bad region\n",
    "\n",
    "We need to handle the events that are affected by the detector defect.\n",
    "The simplest way of doing so it to mask the affected region in y.\n",
    "We will do so by binning in y and applying a y-dependent mask to the data array.\n",
    "\n",
    "**Steps**:\n",
    "\n",
    "1. Define bin-edges in the y-dimension that cover the entire range of the data.\n",
    "There should be three bins which cover the y-range below the broken region, the broken region, and the the range above the broken region, respectively.\n",
    "So you should end up with a length-4 array of bin-edges.\n",
    "2. Define another array for the mask which should have the values `[False, True, False]`.\n",
    "So it masks the middle bin but not the others.\n",
    "3. Apply the mask by binning the events using the edges you defined and inserting the mask into the binned array's masks.\n",
    "\n",
    "**Hints**:\n",
    "\n",
    "- Use `sc.array` to create arrays for the bin-edges and the mask.\n",
    "- Bin the data using `binned_for_mask = events.bin(...)`,\n",
    "- Apply the mask by inserting it into `binned_for_mask.masks` which behaves like a `dict`."
   ]
  },
  {
   "cell_type": "markdown",
   "id": "4d053255-0bbf-402a-bbf0-b71f2511d49b",
   "metadata": {
    "editable": true,
    "slideshow": {
     "slide_type": ""
    },
    "tags": []
   },
   "source": [
    "**Solution:**"
   ]
  },
  {
   "cell_type": "code",
   "execution_count": null,
   "id": "35db1b83-a75a-474e-80e1-ef6be506bc81",
   "metadata": {
    "editable": true,
    "slideshow": {
     "slide_type": ""
    },
    "tags": [
     "hide-cell",
     "solution"
    ]
   },
   "outputs": [],
   "source": [
    "y = events.coords[\"y\"]\n",
    "mask_regions = sc.array(\n",
    "    dims=[\"y\"],\n",
    "    values=[0.21, 0.26, 0.27, 0.29],\n",
    "    unit=y.unit,\n",
    ")\n",
    "binned_for_mask = events.bin(y=mask_regions)\n",
    "mask = sc.array(dims=[\"y\"], values=[False, True, False])\n",
    "binned_for_mask.masks[\"bad_timing\"] = mask\n",
    "binned_for_mask"
   ]
  },
  {
   "cell_type": "markdown",
   "id": "b10172ed-3a42-437b-a91b-b1f7d79581ac",
   "metadata": {
    "editable": true,
    "slideshow": {
     "slide_type": ""
    },
    "tags": []
   },
   "source": [
    "We plot the data array with the mask below.\n",
    "The black band in the middle bin indicates the mask:"
   ]
  },
  {
   "cell_type": "code",
   "execution_count": null,
   "id": "d48d17bf-3b11-4114-a604-493ab187a972",
   "metadata": {
    "editable": true,
    "slideshow": {
     "slide_type": ""
    },
    "tags": []
   },
   "outputs": [],
   "source": [
    "binned_for_mask.hist().plot(vmin=0)"
   ]
  },
  {
   "cell_type": "markdown",
   "id": "7d6f12b3-8422-4922-8636-2f4f777cf2a4",
   "metadata": {
    "editable": true,
    "slideshow": {
     "slide_type": ""
    },
    "tags": []
   },
   "source": [
    "When making the same 2D histogram as before, the masked events will be dropped and the result is a histogram with a gap:"
   ]
  },
  {
   "cell_type": "code",
   "execution_count": null,
   "id": "b2a74296-dfb0-46ee-9e67-e91ebff9e69b",
   "metadata": {
    "editable": true,
    "slideshow": {
     "slide_type": ""
    },
    "tags": []
   },
   "outputs": [],
   "source": [
    "binned_for_mask.hist(tof=100, y=100).plot()"
   ]
  },
  {
   "cell_type": "markdown",
   "id": "1606596c-407f-4b4a-b95a-a0f70937fbb8",
   "metadata": {
    "editable": true,
    "slideshow": {
     "slide_type": ""
    },
    "tags": []
   },
   "source": [
    "### Transform to energy transfer\n",
    "\n",
    "The next step is to compute the measured energy transfer in the sample from time-of-flight and the other coordinates of our data.\n",
    "We use [scipp.transform_coords](https://scipp.github.io/generated/functions/scipp.transform_coords.html) for this purpose.\n",
    "\n",
    "Scippneutron provides some pre-defined functions for coordinate transformations, see the [documentation](https://scipp.github.io/scippneutron/user-guide/coordinate-transformations.html) for a list.\n",
    "In particular, it provides [scippneutron.conversion.tof.energy_transfer_indirect_from_tof](https://scipp.github.io/scippneutron/generated/modules/scippneutron.conversion.tof.energy_transfer_indirect_from_tof.html) which computes the energy transfer for an indirect-geometry spectrometer:\n",
    "\n",
    "$$\\Delta E = \\frac{m_n L_1^2}{2 {(t-t_0)}^2} - \\mathsf{final\\_energy}\\,, \\qquad t_0 = \\sqrt{\\frac{L_2^2 m_n}{2 \\mathsf{final\\_energy}}}\\,,$$\n",
    "\n",
    "where $m_n$ is the neutron mass, $L_1$ is the primary flight path length (from source to sample), and $L_2$ is the secondary flight path length (from sample to detector).\n",
    "The intermediate variable $t_0$ is the the time of flight for the secondary path such that $(t - t_0)$ is the arrival time at the sample.\n",
    "\n",
    "While Scippneutron provides most of what we need, we have to define some custom components for our specific instrument.\n",
    "We require functions to compute\n",
    "\n",
    "- **L2**, the path length of the scattered neutron. The default function in Scippneutron assumes a straight path but here, we need to take the reflection from the analyzer crystal into account: $L_2 = |\\overline{\\mathsf{sample},\\mathsf{analyzer}}| + |\\overline{\\mathsf{analyser},\\mathsf{detector}}|$\n",
    "\n",
    "- **final_wavelength**, the neutron wavelength that the analyzer selects for. We compute it from the known $d$-spacing of the analyzer $d_a$ and the scattering angle off the analyzer $\\theta_a$: $\\mathsf{final\\_wavelength} = 2 d_a \\sin{\\theta_a}$\n",
    "\n",
    "- **final_energy**, the energy of the neutrons that hit the detector (more below): $\\mathsf{final\\_energy} = \\displaystyle\\frac{m_n}{2} v_f^2$\n",
    "\n",
    "The first two are implemented below.\n",
    "They use the positions and analyzer parameters in the input data."
   ]
  },
  {
   "cell_type": "code",
   "execution_count": null,
   "id": "83a02a65-1c85-4965-ba09-02aa771beb7a",
   "metadata": {
    "editable": true,
    "slideshow": {
     "slide_type": ""
    },
    "tags": []
   },
   "outputs": [],
   "source": [
    "def backscattered_l2(position, sample_position, analyzer_position):\n",
    "    \"\"\"\n",
    "    Compute the length of the secondary flight path for backscattering off an analyzer.\n",
    "    \"\"\"\n",
    "    return sc.norm(position - analyzer_position) + sc.norm(\n",
    "        analyzer_position - sample_position\n",
    "    )\n",
    "\n",
    "\n",
    "def wavelength_from_analyzer(analyzer_dspacing, analyzer_angle):\n",
    "    \"\"\"\n",
    "    Compute the neutron wavelength after scattering from the analyzer's d-spacing.\n",
    "\n",
    "    Assuming Bragg scattering in the analyzer, the wavelength is\n",
    "        wavelength = 2 * d * sin(theta)\n",
    "\n",
    "    Where\n",
    "        d is the analyzer's d-spacing,\n",
    "        theta is the scattering angle or equivalently, the tilt of the analyzer\n",
    "              w.r.t. to the sample-analyzer axis.\n",
    "    \"\"\"\n",
    "    # 2*theta is the angle between transmitted and scattered beam.\n",
    "    return (\n",
    "        2\n",
    "        * analyzer_dspacing\n",
    "        * sc.sin(sc.scalar(np.pi / 2, unit=\"rad\") - analyzer_angle.to(unit=\"rad\"))\n",
    "    )"
   ]
  },
  {
   "cell_type": "markdown",
   "id": "3f413f3e-75e4-4d30-9910-bf2fa610d25e",
   "metadata": {
    "editable": true,
    "slideshow": {
     "slide_type": ""
    },
    "tags": []
   },
   "source": [
    "We can start assembling the graph to compute the energy transfer:"
   ]
  },
  {
   "cell_type": "code",
   "execution_count": null,
   "id": "2262f2d6-3bb0-47a6-89c6-76e6abd7e78b",
   "metadata": {
    "editable": true,
    "slideshow": {
     "slide_type": ""
    },
    "tags": []
   },
   "outputs": [],
   "source": [
    "from scippneutron.conversion.graph.beamline import beamline\n",
    "from scippneutron.conversion.tof import energy_transfer_indirect_from_tof\n",
    "\n",
    "graph = {\n",
    "    **beamline(scatter=True),\n",
    "    \"energy_transfer\": energy_transfer_indirect_from_tof,\n",
    "    # Replace L2 with our own implementation.\n",
    "    \"L2\": backscattered_l2,\n",
    "    # Insert a new function for the wavelength.\n",
    "    \"final_wavelength\": wavelength_from_analyzer,\n",
    "}\n",
    "# Optional: remove unused functions in order to clean up the image below.\n",
    "del graph[\"two_theta\"]\n",
    "del graph[\"scattered_beam\"]\n",
    "del graph[\"Ltotal\"]\n",
    "sc.show_graph(graph, simplified=True)"
   ]
  },
  {
   "cell_type": "markdown",
   "id": "d36a8332-d6f8-418a-a1e2-b08c5ff165fa",
   "metadata": {
    "editable": true,
    "slideshow": {
     "slide_type": ""
    },
    "tags": []
   },
   "source": [
    "### Exercise 2: Compute energy transfer \n",
    "\n",
    "We can see that `final_energy` is not yet linked to `final_wavelength` in the graph.\n",
    "Your task is to implement a function `def final_energy(final_wavelength)` to fill in the gap.\n",
    "\n",
    "The energy is given by\n",
    "\n",
    "$$\\mathsf{final\\_energy} = \\frac{m_n}{2} v_f^2, \\qquad v_f = \\frac{2\\pi\\hbar}{m_n \\mathsf{final\\_wavelength}},$$\n",
    "\n",
    "where $v_f$ is the speed of the scattered neutron and $m_n$ is the neutron mass.\n",
    "\n",
    "#### Exercise 2.1: Finish the graph\n",
    "\n",
    "**Steps**:\n",
    "\n",
    "- Define a new function that computes the final energy given the equations above.\n",
    "    - Tip: Ensure that the result has unit `meV`.\n",
    "    - Tip: Use [sc.constants](https://scipp.github.io/generated/modules/scipp.constants.html) to get values for $\\hbar$ (or $h$) and $m_n$.\n",
    "- Insert the new function into the graph."
   ]
  },
  {
   "cell_type": "markdown",
   "id": "873b2eb3-f74e-49dc-a502-0cb79b937b6a",
   "metadata": {
    "editable": true,
    "slideshow": {
     "slide_type": ""
    },
    "tags": []
   },
   "source": [
    "**Solution:**"
   ]
  },
  {
   "cell_type": "code",
   "execution_count": null,
   "id": "ae488bd2-8a3e-4f1e-a929-226695da18da",
   "metadata": {
    "editable": true,
    "slideshow": {
     "slide_type": ""
    },
    "tags": [
     "hide-cell",
     "solution"
    ]
   },
   "outputs": [],
   "source": [
    "def final_energy(final_wavelength):\n",
    "    \"\"\"\n",
    "    Compute the neutron energy after scattering.\n",
    "\n",
    "    Uses\n",
    "        final_energy = mn / 2 * final_speed**2\n",
    "        final_speed = 2 * pi * hbar / mn / final_wavelength\n",
    "\n",
    "    Where\n",
    "        mn is the neutron mass,\n",
    "        final_wavelength is the wavelength after scattering,\n",
    "        final_speed is the speed after scattering.\n",
    "    \"\"\"\n",
    "    return sc.to_unit(\n",
    "        sc.constants.h**2 / 2 / sc.constants.neutron_mass / (final_wavelength**2),\n",
    "        \"meV\",\n",
    "    )\n",
    "\n",
    "\n",
    "graph[\"final_energy\"] = final_energy\n",
    "sc.show_graph(graph, simplified=True)"
   ]
  },
  {
   "cell_type": "markdown",
   "id": "7d625a5a-0041-481b-8514-905fcd04a095",
   "metadata": {
    "editable": true,
    "slideshow": {
     "slide_type": ""
    },
    "tags": []
   },
   "source": [
    "#### Exercise 2.2: Compute energy transfer with the masked data\n",
    "\n",
    "Use `binned_for_mask.transform_coords` (or what ever name you used for the masked array) to compute `\"energy_transfer\"`."
   ]
  },
  {
   "cell_type": "code",
   "execution_count": null,
   "id": "fa3bfc7d-9716-4753-a38d-9cdc95c77c6e",
   "metadata": {
    "editable": true,
    "slideshow": {
     "slide_type": ""
    },
    "tags": [
     "hide-cell",
     "solution"
    ]
   },
   "outputs": [],
   "source": [
    "in_energy_transfer = binned_for_mask.transform_coords(\"energy_transfer\", graph=graph)\n",
    "in_energy_transfer"
   ]
  },
  {
   "cell_type": "markdown",
   "id": "bb663488-66d0-4447-8326-9747266b1fbf",
   "metadata": {
    "editable": true,
    "slideshow": {
     "slide_type": ""
    },
    "tags": []
   },
   "source": [
    "#### Exercise 2.3: Compute energy transfer for unmasked data\n",
    "\n",
    "For comparison, also compute energy transfer with the original data without a mask."
   ]
  },
  {
   "cell_type": "markdown",
   "id": "42143150-822d-4a5d-980c-54d8a3d570e9",
   "metadata": {
    "editable": true,
    "slideshow": {
     "slide_type": ""
    },
    "tags": []
   },
   "source": [
    "**Solution:**"
   ]
  },
  {
   "cell_type": "code",
   "execution_count": null,
   "id": "db29e8ef-bb6d-49ad-9557-0c2a2d6a67b9",
   "metadata": {
    "editable": true,
    "slideshow": {
     "slide_type": ""
    },
    "tags": [
     "hide-cell",
     "solution"
    ]
   },
   "outputs": [],
   "source": [
    "in_energy_transfer_unmasked = events.transform_coords(\"energy_transfer\", graph=graph)"
   ]
  },
  {
   "cell_type": "markdown",
   "id": "4650cf37-9f19-4ba2-b600-2f40cddae1bb",
   "metadata": {
    "editable": true,
    "slideshow": {
     "slide_type": ""
    },
    "tags": []
   },
   "source": [
    "Now we can plot the masked and unmasked data to compare them.\n",
    "As always, we first need to histogram them.\n",
    "(We use `in_energy_transfer.bins.concat()` to undo the binning from exercise 1.\n",
    "Without it, we would get a 2D histogram in `y` and `energy_transfer`.)"
   ]
  },
  {
   "cell_type": "code",
   "execution_count": null,
   "id": "bf1fd84e-8de7-4830-8e0f-db43e109ccdf",
   "metadata": {
    "editable": true,
    "slideshow": {
     "slide_type": ""
    },
    "tags": []
   },
   "outputs": [],
   "source": [
    "masked_hist = in_energy_transfer.bins.concat().hist(energy_transfer=100)\n",
    "unmasked_hist = in_energy_transfer_unmasked.hist(energy_transfer=100)"
   ]
  },
  {
   "cell_type": "markdown",
   "id": "6f3e7177-d666-4aaa-8043-17f1c41e6a4a",
   "metadata": {
    "editable": true,
    "slideshow": {
     "slide_type": ""
    },
    "tags": []
   },
   "source": [
    "And finally, we can plot the data:"
   ]
  },
  {
   "cell_type": "code",
   "execution_count": null,
   "id": "80945a3e-ccbe-4643-98cf-2a42b9b651af",
   "metadata": {
    "editable": true,
    "slideshow": {
     "slide_type": ""
    },
    "tags": []
   },
   "outputs": [],
   "source": [
    "pp.plot(\n",
    "    {\n",
    "        \"unmasked\": unmasked_hist,\n",
    "        \"masked\": masked_hist,\n",
    "    }\n",
    ")"
   ]
  },
  {
   "cell_type": "markdown",
   "id": "1570786f-a91d-436b-8a4b-31fc6f2b316f",
   "metadata": {
    "editable": true,
    "slideshow": {
     "slide_type": ""
    },
    "tags": []
   },
   "source": [
    "### Exercise 3: Compute energy transfer for all samples\n",
    "\n",
    "We have only looked at one of our three samples so far.\n",
    "Now, we repeat the same procedure for the remaining two.\n",
    "\n",
    "Your task is to load the other samples, mask the broken detector region, and compute energy_transfer.\n",
    "(You don't need to repeat the calculation for the unmasked data.\n",
    "\n",
    "**Hints**:\n",
    "\n",
    "- Write a function that encapsulates the whole procedure.\n",
    "- You can reuse the mask bin-edges and the mask itself.\n",
    "- Store the results for all samples in a `dict`. This way, you can easily plot it using `pp.plot`.\n",
    "- Use a scalar variable with a unit, e.g. `sc.scalar(0.01, unit='meV')`, for the histogramming to get a constant bin width."
   ]
  },
  {
   "cell_type": "markdown",
   "id": "42c68493-1dbc-4f51-bcee-f75e470c80a8",
   "metadata": {
    "editable": true,
    "slideshow": {
     "slide_type": ""
    },
    "tags": []
   },
   "source": [
    "**Solution:**"
   ]
  },
  {
   "cell_type": "code",
   "execution_count": null,
   "id": "71aae837-557a-4b1c-a88d-5ed0d00f4926",
   "metadata": {
    "editable": true,
    "slideshow": {
     "slide_type": ""
    },
    "tags": [
     "hide-cell",
     "solution"
    ]
   },
   "outputs": [],
   "source": [
    "def process_sample(raw_events):\n",
    "    binned_for_mask = raw_events.bin(y=mask_regions)\n",
    "    binned_for_mask.masks[\"bad_timing\"] = mask\n",
    "\n",
    "    in_energy_transfer = binned_for_mask.transform_coords(\n",
    "        \"energy_transfer\", graph=graph\n",
    "    )\n",
    "\n",
    "    hist = in_energy_transfer.bins.concat().hist(energy_transfer=0.001 * sc.Unit('meV'))\n",
    "\n",
    "    return hist\n",
    "\n",
    "folders = (\n",
    "    \"../3-mcstas/QENS_elastic_new\",\n",
    "    \"../3-mcstas/QENS_known_quasi_elastic_new\",\n",
    "    \"../3-mcstas/QENS_unknown_quasi_elastic_new\",\n",
    ")\n",
    "\n",
    "results = {}\n",
    "for folder in folders:\n",
    "    events = utils.load_qens(folder)\n",
    "    # Remove the file path prefix from the folder name\n",
    "    data_name = folder.replace(\"../3-mcstas/QENS_\", \"\")\n",
    "    results[data_name] = process_sample(events)\n",
    "\n",
    "pp.plot(results)"
   ]
  },
  {
   "cell_type": "markdown",
   "id": "440e9d0b-d741-4823-aec5-a73a07cc26a4",
   "metadata": {
    "editable": true,
    "slideshow": {
     "slide_type": ""
    },
    "tags": []
   },
   "source": [
    "### Save result to disk\n",
    "\n",
    "Finally, we need to save our results to disk so that the reduced data can be forwarded to the next step in the pipeline (data analysis).\n",
    "We will use a simple text file for this.\n",
    "\n",
    "This code assumes that you stored your histograms in a `dict` called `results`.\n",
    "If this is not the case, you need to modify the code below."
   ]
  },
  {
   "cell_type": "code",
   "execution_count": null,
   "id": "1d784eaa-364a-4b89-bfc7-7da3dd21371a",
   "metadata": {
    "editable": true,
    "slideshow": {
     "slide_type": ""
    },
    "tags": []
   },
   "outputs": [],
   "source": [
    "from scippneutron.io import save_xye\n",
    "\n",
    "for name, result in results.items():\n",
    "    # The simple file format does not support bin-edge coordinates.\n",
    "    # So we convert to bin-centers first.\n",
    "    data = result.copy()\n",
    "    data.coords[\"energy_transfer\"] = sc.midpoints(data.coords[\"energy_transfer\"])\n",
    "\n",
    "    save_xye(f\"qens_energy_transfer_{name}.dat\", data)"
   ]
  },
  {
   "cell_type": "markdown",
   "id": "301e3056-351f-43fd-b418-4d63d7fd1290",
   "metadata": {
    "editable": true,
    "slideshow": {
     "slide_type": ""
    },
    "tags": []
   },
   "source": [
    "## Bonus exercise\n",
    "\n",
    "Re-run the reduction using the results from the simulations with less neutrons,\n",
    "and compare the results."
   ]
  }
 ],
 "metadata": {
  "kernelspec": {
   "display_name": "Python 3 (ipykernel)",
   "language": "python",
   "name": "python3"
  },
  "language_info": {
   "codemirror_mode": {
    "name": "ipython",
    "version": 3
   },
   "file_extension": ".py",
   "mimetype": "text/x-python",
   "name": "python",
   "nbconvert_exporter": "python",
   "pygments_lexer": "ipython3",
<<<<<<< HEAD
   "version": "3.12.7"
=======
   "version": "3.12.10"
>>>>>>> c138a55c
  }
 },
 "nbformat": 4,
 "nbformat_minor": 5
}<|MERGE_RESOLUTION|>--- conflicted
+++ resolved
@@ -835,11 +835,7 @@
    "name": "python",
    "nbconvert_exporter": "python",
    "pygments_lexer": "ipython3",
-<<<<<<< HEAD
-   "version": "3.12.7"
-=======
    "version": "3.12.10"
->>>>>>> c138a55c
   }
  },
  "nbformat": 4,
